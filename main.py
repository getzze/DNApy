--- conflicted
+++ resolved
@@ -96,15 +96,15 @@
 
 		self.feature_list = featurelist_GUI.FeatureList(splitter1, id=wx.ID_ANY)
 		self.dnaview = dnaeditor_GUI.TextEdit(splitter1, id=wx.ID_ANY)
-<<<<<<< HEAD
+
 		self.plasmidview = plasmid_GUI.PlasmidView2(splitter0, -1)	
 		
 		self.parent = parent
-=======
+
 		self.plasmidview = plasmid_GUI.PlasmidView2(splitter0, -1)
 
 
->>>>>>> dd0faf63
+
 
 		splitter1.SplitHorizontally(self.feature_list, self.dnaview, sashPosition=-(windowsize[1]-(windowsize[1]/3.0)))
 		splitter0.SplitVertically(splitter1, self.plasmidview, sashPosition=(windowsize[0]/2.0))
@@ -180,12 +180,11 @@
 		self.fileopen = False #used to see if a file is open
 		self.new_file(None) #create new genbank file
 
-<<<<<<< HEAD
+
 		genbank.dna_selection 		= (1, -1)	 	# variable for storing current DNA selection
 		genbank.cursor_position 	= 0 			# to save cursor position
-=======
-		genbank.dna_selection 		= (1, 1)	 #variable for storing current DNA selection
->>>>>>> dd0faf63
+
+
 		genbank.feature_selection 	= False #variable for storing current feature selection
 		genbank.search_hits 		= []
 		genbank.gb.fileName 		= ''
@@ -424,7 +423,7 @@
 
 	def update_statusbar(self, evt):
 		'''Updates statusbar'''
-<<<<<<< HEAD
+
 		
 		Position = genbank.cursor_position
 		selection = self.get_dna_selection()
@@ -455,8 +454,8 @@
 		else:
 			self.SetStatusText('Position: %s bp' % (Position), 0) #text in first field
 		
-=======
-		#this stuff is for the statusbar
+#
+#		#this stuff is for the statusbar
 #		if len(self.tab_list) == 0:
 #			string = 'File unmodified'
 #		elif self.DNApy.modify==0:
@@ -467,35 +466,35 @@
 #		if self.current_tab == 0: #if dna editor is active
 
 ##		mposition, Feature = self.DNApy.dnaview.mouse_position("") #get mouse position
-		mposition = 'None'
-		Feature = "None"
-
-		try:
-			Position = str(mposition+1)
+#		mposition = 'None'
+#		Feature = "None"
+#
+#		try:
+#			Position = str(mposition+1)
+#		except:
+#			Position = ""
+#
+#		try:
+#			Feature = str(Feature)
 		except:
-			Position = ""
-
-		try:
-			Feature = str(Feature)
-		except:
-			Feature = ""
-
-		try:
-			SelectionFrom, SelectionTo = (str(self.DNApy.dnaview.stc.GetSelection()[0]+1), str(self.DNApy.dnaview.stc.GetSelection()[1]))
-			if SelectionFrom == '-1' and SelectionTo == '-2': #no selection if true
-				SelectionFrom, SelectionTo = ("0", "0")
-		except:
-			SelectionFrom, SelectionTo = ("0", "0")
-		try:
-			Length = str(self.DNApy.dnaview.stc.GetSelection()[1] - self.DNApy.dnaview.stc.GetSelection()[0])
-		except:
-			Length = ""
-
-
-		self.SetStatusText('Position: %s      Feature: %s' % (Position, Feature), 0) #text in first field
-
-
-		#this is broken... FIX!!
+#			Feature = ""
+#
+#		try:
+#			SelectionFrom, SelectionTo = (str(self.DNApy.dnaview.stc.GetSelection()[0]+1), str(self.DNApy.dnaview.stc.GetSelection()[1]))
+#			if SelectionFrom == '-1' and SelectionTo == '-2': #no selection if true
+#				SelectionFrom, SelectionTo = ("0", "0")
+#		except:
+#			SelectionFrom, SelectionTo = ("0", "0")
+#		try:
+#			Length = str(self.DNApy.dnaview.stc.GetSelection()[1] - self.DNApy.dnaview.stc.GetSelection()[0])
+#		except:
+#			Length = ""
+#
+#
+##		self.SetStatusText('Position: %s      Feature: %s' % (Position, Feature), 0) #text in first field
+#
+
+#		#this is broken... FIX!!
 #		if float(Length)/3 == 1: #if one triplet is selected, show the AA
 #			AA = ': %s' % dna.Translate(self.DNApy.dnaview.stc.GetSelectedText())
 #		else:
@@ -508,7 +507,7 @@
 #		else:
 #			self.SetStatusText('', 0)
 #			self.SetStatusText('', 1)
->>>>>>> dd0faf63
+
 
 
 ######### get and set methods #########
