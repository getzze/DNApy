#!/usr/bin/python


#DNApy is a DNA editor written purely in python.
#The program is intended to be an intuitive, fully featured,
#extendable, editor for molecular and synthetic biology.
#Enjoy!
#
#copyright (C) 2014  Martin Engqvist |
#
#~~~~~~~~~~~~~~~~~~~~~~~~~~~~~~~~~~~~~~~~~~~~~~~~~~~~~~~~~~~~~~~~~~~~~
#LICENSE:
#
#DNApy is free software; you can redistribute it and/or modify
#it under the terms of the GNU General Public License as published by
#the Free Software Foundation; either version 3 of the License, or
#(at your option) any later version.
#
#DNApy is distributed in the hope that it will be useful,
#but WITHOUT ANY WARRANTY; without even the implied warranty of
#MERCHANTABILITY or FITNESS FOR A PARTICULAR PURPOSE.  See the
#GNU Library General Public License for more details.
#
#You should have received a copy of the GNU General Public License
#along with this program; if not, write to the Free Software Foundation,
#Inc., 51 Franklin Street, Fifth Floor, Boston, MA 02110-1301  USA
#~~~~~~~~~~~~~~~~~~~~~~~~~~~~~~~~~~~~~~~~~~~~~~~~~~~~~~~~~~~~~~~~~~~~~
#
#Get source code at: https://github.com/0b0bby0/DNApy
#
from copy import deepcopy
import string
from os import access,listdir
import inspect

import sys, os
import re
import wx
from wx.lib.pubsub import setupkwargs #this line not required in wxPython2.9.
 	                                  #See documentation for more detail
from wx.lib.pubsub import pub

import pyperclip
import subprocess



import dna
import genbank
import output
import enzyme

from base_class import DNApyBaseClass

#GUI components
#import dnaeditor_GUI
import dnaEditorCairo_GUI
import featureedit_GUI
import featurelist_GUI
import plasmid_GUI
import genbank_GUI
import enzyme_GUI
#import mixed_base_codons_GUI


#if sys.platform == 'win32':
#	pass


#TODO
#make rightklick menus


files={}   #dictionary with all configuration files

files['default_dir'] = os.path.abspath(os.path.dirname(sys.argv[0]))+"/"
files['default_dir']=string.replace(files['default_dir'], "\\", "/")
files['default_dir']=string.replace(files['default_dir'], "library.zip", "")

variables=files['default_dir']+"variables"   ##path to the file of the global variables
settings=files['default_dir']+"settings"   ##path to the file of the global settings
execfile(variables) #gets all the pre-assigned variables
execfile(settings) #gets all the pre-assigned settings




class DNAedit(DNApyBaseClass):
	'''
	This class is intended to glue together the dnaedit, featurelist and plasmid view panels to one UI.
	It also sets the relevant update methods.
	'''
	def __init__(self, parent, id):
		wx.Panel.__init__(self, parent)
		splitter0 = wx.SplitterWindow(self, 0, style=wx.SP_3D)
		splitter1 = wx.SplitterWindow(splitter0, 0, style=wx.SP_3D)
<<<<<<< HEAD

		self.feature_list = featurelist_GUI.FeatureList(splitter1, id=wx.ID_ANY)
		self.dnaview = dnaeditor_GUI.TextEdit(splitter1, id=wx.ID_ANY)

		self.plasmidview = plasmid_GUI.PlasmidView2(splitter0, -1)	
		
		self.parent = parent

		self.plasmidview = plasmid_GUI.PlasmidView2(splitter0, -1)




		splitter1.SplitHorizontally(self.feature_list, self.dnaview, sashPosition=-(windowsize[1]-(windowsize[1]/3.0)))
		splitter0.SplitVertically(splitter1, self.plasmidview, sashPosition=(windowsize[0]/2.0))
=======


		
		self.scroll  = wx.ScrolledWindow(splitter0, wx.ID_ANY, style= wx.FULL_REPAINT_ON_RESIZE )


		self.dnaview = dnaEditorCairo_GUI.TextEdit(self.scroll , id=wx.ID_ANY)

		self.scroll.SetScrollbars(0,10, 1, 10)
		self.scroll.SetScrollRate( 1, 15 )      # Pixels per scroll increment

		scrollSizer = wx.BoxSizer()
		scrollSizer.Add(self.dnaview,wx.ID_ANY, wx.EXPAND|wx.ALL, 0)
		self.scroll.SetSizer(scrollSizer)

		self.parent = parent
		self.plasmidview = plasmid_GUI.PlasmidView2(splitter0, -1)
				

		splitter0.SplitVertically( self.scroll, self.plasmidview, sashPosition=(windowsize[0]/1.75))
>>>>>>> 7624887e

		sizer = wx.BoxSizer(wx.HORIZONTAL)
		sizer.Add(item=splitter0, proportion=-1, flag=wx.EXPAND)
		self.SetSizer(sizer)

		# Setup the publisher listeners for use with UI updates
		MSG_CHANGE_TEXT = "change.text" #This message requires the argument "text"
		pub.subscribe(self.onChangeText, MSG_CHANGE_TEXT)


		self.update_ownUI()

	#### Need to define update methods inherited from DNApyBaseClass #####


	def update_ownUI(self):
		'''
		Update all UI panels.
		'''
		#self.feature_list.update_ownUI()
		self.dnaview.update_ownUI()
		self.plasmidview.update_ownUI()


	def onChangeText(self, text):
		'''
		When message is sent through the publisher system,
		check who sent it and then update accordingly.
		'''
		genbank.restriction_sites =  genbank.restrictionEnzymes.getEnzymes(genbank.restriction_sites)


		if text == "Plasmid view says update!":
<<<<<<< HEAD
			self.feature_list.update_ownUI()
=======
			#self.feature_list.update_ownUI()
>>>>>>> 7624887e
			self.dnaview.update_ownUI()
		elif text == "DNA view says update!":
			#self.feature_list.update_ownUI()
			self.plasmidview.update_ownUI()
			#self.parent.update_statusbar(text) # also statusbar update
		elif text == "Feature list says update!":
			self.dnaview.update_ownUI()
			self.plasmidview.update_ownUI()


class DNApy(wx.Frame):
	'''Main frame of DNApy'''
	tab_list=[] #list of tabs
	current_tab=0 #contains the current tab
	panel=[] #list of panels for the textbox


	def __init__(self, parent, id, title):
		wx.Frame.__init__(self, parent, id, title, size=windowsize) #size of program
		ID=wx.NewId()

		#self.DNApy = wx.Notebook(self, ID, style=0) ######create blank notebook



		#create toolbars
		self.__generate_toolbar()
		self.__generate_searchandmutate_toolbar()

		#create Menu Bar
		self.create_menu()

		#create statusbar
		self.statusbar = self.CreateStatusBar(2)
		self.statusbar.SetStatusStyles(styles=[wx.SB_FLAT, wx.SB_FLAT])


		self.fileopen = False #used to see if a file is open
		self.new_file(None) #create new genbank file


<<<<<<< HEAD
		genbank.dna_selection 		= (0, 0, -1)	 	# variable for storing current DNA selection
		genbank.cursor_position 	= 0 			# to save cursor position
=======
		genbank.dna_selection 		= (1, -1, -1)	 	# variable for storing current DNA selection
		genbank.cursor_position 	= 1 			# to save cursor position
>>>>>>> 7624887e


		genbank.feature_selection 	= False #variable for storing current feature selection
		genbank.search_hits 		= []
		genbank.gb.fileName 		= ''
<<<<<<< HEAD
		genbank.restriction_sites 	= [] # variable for storing info about selected restriction enzymes
=======
	
		# initialise the retriction enzyme:
		genbank.restrictionEnzymes 		= enzyme.initRestriction()
		# save the selected restriktion enzymes
		genbank.restriction_sites 		= {} 
>>>>>>> 7624887e

		#build the UI using the pre-defined class
		self.DNApy = DNAedit(self, -1)

		#bind events
		#wx.EVT_NOTEBOOK_PAGE_CHANGED(self, ID, self.page_change)

		self.Bind(wx.EVT_CLOSE, self.OnCloseWindow)

		self.do_layout()
		self.Centre()

<<<<<<< HEAD
		# initialise the retriction enzyme:
		self.restrictionEnzymes 		= enzyme.initRestriction()
		# save the selected restriktion enzymes
		self.RestriktioEnzymeSelection 	= []
=======
>>>>>>> 7624887e




	#######################################################################



	def do_layout(self):
		'''
		Pack toolbar and the tabs in their sizers.
		'''
		sizer = wx.BoxSizer(wx.VERTICAL)
		sizer.Add(self.frame_1_toolbar, 0, wx.EXPAND)
		#if second toolbar is present, add that too.
		sizer.Add(self.DNApy, -1, wx.EXPAND)
		try:
			sizer.Add(self.frame_2_toolbar, 0, wx.EXPAND)
		except:
			pass
		self.SetSizer(sizer)
<<<<<<< HEAD


=======
>>>>>>> 7624887e



################ file functions #################

	def new_file(self, evt):
		'''Create new gb file'''
		if self.fileopen == False: #if no file is open, make blank gb file
			genbank.gb = genbank.gbobject() #make new gb in panel


			self.SetTitle('NewFile - DNApy')
#			self.page_change("")

			self.frame_1_toolbar.EnableTool(502, 1)
			self.frame_1_toolbar.EnableTool(503, 1)
			self.frame_1_toolbar.EnableTool(504, 1)
			self.frame_1_toolbar.EnableTool(505, 1)
			self.frame_1_toolbar.EnableTool(506, 1)
			self.frame_1_toolbar.EnableTool(511, 1)
			self.frame_1_toolbar.EnableTool(512, 1)
			self.Bind(wx.EVT_UPDATE_UI, self.update_statusbar)
			self.fileopen = True


		elif self.fileopen == True: #if a file IS open, make a new window
			subprocess.Popen("python ~/Python_files/DNApy/main.py 1", shell=True) #this needs a fix for windows

	def open_file(self, evt):
		'''Function for opening file'''
		self.dir_to_open = default_filepath
		self.dir_to_open = os.path.dirname(os.path.abspath(inspect.getfile(inspect.currentframe()))) #current script directory
		dlg = wx.FileDialog( self, style=wx.OPEN|wx.FILE_MUST_EXIST,   defaultDir=self.dir_to_open ,wildcard='GenBank files (*.gb)|*|Any file (*)|*')

		if dlg.ShowModal() == wx.ID_CANCEL:
			return     # the user does not want to open that file!

		genbank.gb.fileName = dlg.GetFilename()
		all_path=dlg.GetPath()
		dire=dlg.GetDirectory()
		dlg.Destroy()

		if(genbank.gb.fileName == None or genbank.gb.fileName == "" ):
			return 1



		name, extension = genbank.gb.fileName.split('.')
		if extension.lower() == 'gb':
			genbank.gb = genbank.gbobject(all_path) #make a genbank object and read file

			self.SetTitle(genbank.gb.fileName+' - DNApy')
			if genbank.gb.clutter == True: #if tags from ApE or Vector NTI is found in file
				dlg = wx.MessageDialog(self, style=wx.YES_NO|wx.CANCEL, message='This file contains tags from the Vector NTI or ApE programs. Keeping these tags may break compatibility with other software. Removing them will clean up the file, but may result in the loss of some personalized styling options when this file is viewed in Vector NTI or ApE. Do you wish to REMOVE these tags?')
				result = dlg.ShowModal()
				dlg.Destroy()
				if result == wx.ID_YES: #if yes, remove clutter
					genbank.gb.clean_clutter()

			#enable the tools
			self.frame_1_toolbar.EnableTool(502, True)
			self.frame_1_toolbar.EnableTool(503, True)
			self.frame_1_toolbar.EnableTool(504, True)
			self.frame_1_toolbar.EnableTool(505, True)
			self.frame_1_toolbar.EnableTool(506, True)
			self.frame_1_toolbar.EnableTool(511, True)
			self.frame_1_toolbar.EnableTool(512, True)
			self.fileopen = True


			self.DNApy.update_ownUI()

		else:
			print("error, not a gb file")

		self.Bind(wx.EVT_UPDATE_UI, self.update_statusbar)

		# update gui to find eestriction sites etc
		self.update_globalUI()

	def save_file(self, evt):
		'''Function for saving file'''
		result = genbank.gb.Save()
		if result is True:
			pass
		elif result is False: #if there is no pre-established file path, use "save as"
			self.save_as_file(None)

	def save_as_file(self, evt):
		'''Function for saving file as'''
		filepath = genbank.gb.GetFilepath()
		if filepath is not None:
			for i in range(len(filepath)): #get directory for file
				if filepath[i] in '//\\':
					dire = filepath[0:i+1]
		else:
			dire = default_filepath
		#get save dialog
		dlg = wx.FileDialog( self, style=wx.SAVE | wx.OVERWRITE_PROMPT,defaultDir=dire,wildcard='TXT files (*)|*|Any file (*)|*')
		dlg.ShowModal()
		all_path=dlg.GetPath()
		fileName=dlg.GetFilename()
		dire=dlg.GetDirectory()
		dlg.Destroy()

		if (fileName == None or fileName == ""):
			return
		else:
			genbank.gb.fileName = fileName
			if genbank.gb.fileName[-3:].lower() != '.gb': #make sure it has gb file ending
				all_path += '.gb'
				genbank.gb.fileName += '.gb'
			#try:
			genbank.gb.SetFilepath(all_path)
			self.save_file("")
			self.SetTitle(genbank.gb.fileName+' - DNApy')
			#except:
			#	error_window(7, self)

	# export svg or png
	def export_plasmid_map(self, evt):

		# show dialog

		# if we want export as png we have to make the wildcard so:
		#filetypes = ['.png', '.svg']
		#wildcard = "as .png file (*.png)|*.png | as .svg file (*.svg)|*.svg"

		filetypes = ['.svg']
		wildcard = "as .svg file (*.svg)|*.svg"

		saveFileDialog = wx.FileDialog(self, "Save your image file", "", "/",
				                       wildcard, wx.FD_SAVE )
		# check if file was opened
		if saveFileDialog.ShowModal() == wx.ID_CANCEL:
			return     # the user changed idea...

		# proceed loading the file chosen by the user
		# this can be done with e.g. wxPython input streams:
		exportFilePath = saveFileDialog.GetPath()
		filetype = filetypes[saveFileDialog.GetFilterIndex()]

		# add extension
		if exportFilePath[-4:] != filetype and exportFilePath[-4:] != filetype.upper():
			exportFilePath = "%s%s" %(exportFilePath,filetype)



		# now draw the svg to the surface and get it:
		exportfile = self.DNApy.plasmidview.plasmid_view.exportMapAs(exportFilePath,filetype)

		return True

	def quit(self, evt):
		'''Function for quiting program'''
		self.Close()
		self.Destroy()


	def OnCloseWindow(self, evt):
		'''Function for when window is closed'''

#		foo=self.GetSize()  ###except for the window size of file
#		if(self.IsMaximized()==0):
#			file=open(files['size'], "w")
#			file.write(str(foo[0])+"\n"+str(foo[1]))
#			file.close()
		self.Destroy()



##########################################################



	def update_statusbar(self, evt):
		'''Updates statusbar'''

		
		Position = genbank.cursor_position
		selection = self.get_dna_selection()
	
		# set text
<<<<<<< HEAD
		if selection[1] != 0:
=======
		if selection[1] != -1:
>>>>>>> 7624887e
			# it is a selection
			length = abs(selection[0]-selection[1])+1 # length of the selected
			
			if length == 3:
				# if its just one codo show full name of amino acid
				dnaSq 			= genbank.gb.GetDNA()
				selDNA 			= dnaSq[selection[0]-1:selection[1]]
				AAoneLetter 	= dna.Translate(selDNA)
				AAFull 			= dna.protein.one_to_full(AAoneLetter)
				AA = " amino acid: %s (%s)" %(AAFull, AAoneLetter)

			elif length % 3 == 0:
				# if partable trough 3 show all amino acids that fit
				dnaSq 			= genbank.gb.GetDNA()
				selDNA 			= dnaSq[selection[0]-1:selection[1]]
				fullProtein = dna.Translate(selDNA)
				AA = " amino acid: %s" %(fullProtein)
				
			else:
				AA = ""
			self.SetStatusText('Selection: %d to %d, %d bp %s' % (selection[0], selection[1], length,AA), 0) #text in first field
		else:
			self.SetStatusText('Position: %s bp' % (Position), 0) #text in first field
		


######### get and set methods #########

	#DNA#
	def get_dna_selection(self):
		'''Method for getting which DNA range is currently selected'''
		return genbank.dna_selection

		## I should probably modify this method to broadcast by pypub

	def set_dna_selection(self, selection):
		'''Method for selecting a certain DNA range'''
		#input needs to be a touple of two values
		if len(selection) == 2:
			a, b = selection
			selection = (a,b,-1)
		genbank.dna_selection = selection


		## I should probably modify this method to broadcast by pypub

#	#Feature#
#	def get_feature_selection(self):
#		'''Get index of currently selected feature, if any'''
#		return genbank.feature_selection #returns integer


#	def set_feature_selection(self, index):
#		'''Set currently selected feature'''
#		assert type(index) == int, "Error, index must be an integer."
#		#this is currently independent from DNA selection
#		num_features = len(genbank.gb.get_all_features()) #number of features already present
#		if index == -1 and num_features == 0: #just so that it is easier to select the last feature
#			index = 0
#		elif index == -1 and num_features != 0: #just so that it is easier to select the last feature
#			index = num_features-1

#		genbank.feature_selection = int(copy.copy(index))
#		#add logic to find first and last position for feature and make DNA selection match.
#		#print('Feature "%s" selected') % (self.get_feature_label(genbank.feature_selection))

######### cut, paste, copy methods ########

	def cut(self, evt):
		'''Check which panel is select and cut accordingly'''
		control = wx.Window.FindFocus() #which field is selected?
		if control == self.searchinput: #the searchbox
			start, finish = self.searchinput.GetSelection()
			if start != -2 and finish != -2: #must be a selection
				pyperclip.copy(self.searchinput.GetValue()[start:finish])
				control.SetValue(self.searchinput.GetValue()[:start]+self.searchinput.GetValue()[finish:])

<<<<<<< HEAD
		elif control == self.DNApy.dnaview.stc: #the main dna window
=======
		elif control == self.DNApy.dnaview: #the main dna window
>>>>>>> 7624887e
			self.DNApy.dnaview.cut()

		self.update_globalUI()


	def paste(self, evt):
		'''Check which panel is select and paste accordingly'''
		control = wx.Window.FindFocus() #which field is selected?
		if control == self.searchinput: #the searchbox
			control.SetValue(pyperclip.paste())

<<<<<<< HEAD
		elif control == self.DNApy.dnaview.stc: #the main dna window
=======
		elif control == self.DNApy.dnaview: #the main dna window
>>>>>>> 7624887e
			self.DNApy.dnaview.paste()

		self.update_globalUI()


	def copy(self, evt):
		'''Check which panel is select and copy accordingly'''
		control = wx.Window.FindFocus() #which field is selected?
		if control == self.searchinput: #the searchbox
			start, finish = self.searchinput.GetSelection()
			if start != -2 and finish != -2: #must be a selection
				pyperclip.copy(self.searchinput.GetValue()[start:finish])
<<<<<<< HEAD
		elif control == self.DNApy.dnaview.stc: #the main dna window
=======
		elif control == self.DNApy.dnaview: #the main dna window
>>>>>>> 7624887e
			self.DNApy.dnaview.copy()

	def cut_reverse_complement(self, evt):
		self.DNApy.dnaview.cut_reverse_complement()

	def paste_reverse_complement(self, evt):
		self.DNApy.dnaview.paste_reverse_complement()

	def copy_reverse_complement(self, evt):
		self.DNApy.dnaview.copy_reverse_complement()

#	def delete(self, evt):
#		self.DNApy.dnaview.delete()

#		print('deleted')

	def reverse_complement_selection(self, evt):
		self.DNApy.dnaview.reverse_complement_selection()

	def select_all(self, evt):
		control = wx.Window.FindFocus() #which field is selected?
		if control == self.searchinput: #the searchbox
			self.searchinput.SetSelection(0,len(self.searchinput.GetValue()))
<<<<<<< HEAD
		elif control == self.DNApy.dnaview.stc: #the main dna window
=======
		elif control == self.DNApy.dnaview: #the main dna window
>>>>>>> 7624887e
			self.DNApy.dnaview.select_all()

##########################################

	def make_outputpopup(self):
		'''Creates a popup window in which output can be printed'''
		self.outputframe = wx.Frame(None, title="Output Panel") # creation of a Frame with a title
		self.output = output.create(self.outputframe, style=wx.VSCROLL|wx.HSCROLL) # creation of a richtextctrl in the frame


############## Info methods

	def info(self, event):
		string = '''
This file is part of DNApy. DNApy is a DNA editor written purely in python.
The program is intended to be an intuitive, fully featured,
extendable, editor for molecular and synthetic biology.
Enjoy!

copyright (C) 2014  Martin Engqvist |

~~~~~~~~~~~~~~~~~~~~~~~~~~~~~~~~~~~~~~~~~~~~~~~~~~~~~~~~~~~~~~~~~~~~~
LICENSE:
This file is part of DNApy.
DNApy is free software; you can redistribute it and/or modify
it under the terms of the GNU General Public License as published by
the Free Software Foundation; either version 3 of the License, or
(at your option) any later version.

DNApy is distributed in the hope that it will be useful,
but WITHOUT ANY WARRANTY; without even the implied warranty of
MERCHANTABILITY or FITNESS FOR A PARTICULAR PURPOSE.  See the
GNU Library General Public License for more details.

You should have received a copy of the GNU General Public License
along with this program; if not, write to the Free Software Foundation,
Inc., 51 Franklin Street, Fifth Floor, Boston, MA 02110-1301  USA
~~~~~~~~~~~~~~~~~~~~~~~~~~~~~~~~~~~~~~~~~~~~~~~~~~~~~~~~~~~~~~~~~~~~~

Get source code at: https://github.com/0b0bby0/DNApy

'''
		self.make_outputpopup()
		self.output.write(string+'\n', 'Text')
		self.outputframe.Show()

	def IUPAC_codes(self, event):
		'''Prints info about the IUPAC codes for DNA and amino acids'''
		string = '''
Nucleotide code 	Base
A 				Adenine
C 				Cytosine
G 				Guanine
T (or U) 			Thymine (or Uracil)
R 				A or G
Y 				C or T
S 				G or C
W 				A or T
K 				G or T
M 				A or C
B 				C or G or T
D 				A or G or T
H 				A or C or T
V 				A or C or G
N 				any base
. or - 				gap

Amino acid 	Three letter 	Amino acid
A 			Ala 			Alanine
C 			Cys 			Cysteine
D 			Asp 			Aspartic Acid
E 			Glu 			Glutamic Acid
F 			Phe 			Phenylalanine
G 			Gly 			Glycine
H 			His 			Histidine
I 			Ile 			Isoleucine
K 			Lys 			Lysine
L 			Leu 			Leucine
M 			Met 			Methionine
N 			Asn 			Asparagine
P 			Pro 			Proline
Q 			Gln 			Glutamine
R 			Arg 			Arginine
S 			Ser 			Serine
T 			Thr 			Threonine
V 			Val 			Valine
W 			Trp 			Tryptophan
Y 			Tyr 			Tyrosine
'''

		self.make_outputpopup()
		self.output.write(string+'\n', 'Text')
		self.outputframe.Show()



	def codon_table(self, event):
		'''Prints the standard codon table for translating DNA to protein'''
		string = '''
Put Table here
'''
		self.make_outputpopup()
		self.output.write(string+'\n', 'Text')
		self.outputframe.Show()

	def mixed_base_codon_dlg(self, event):
		"""Make popup dialog where amino acids can be chosen and the resulting mixed base codon is computed"""
		self.dlg = wx.Frame(None, title="Find mixed base codons", size=(400, 500)) # creation of a Frame with a title
		self.mixed_base_codon = mixed_base_codons_GUI.MixedBaseCodon(self.dlg)
		self.dlg.Show()
		self.dlg.Center()

	def uppercase(self, event):
		self.DNApy.dnaview.uppercase()

	def lowercase(self, event):
		self.DNApy.dnaview.lowercase()

	def translate_selection(self, event):
		self.DNApy.dnaview.translate_selection()

	def translate_selection_reverse_complement(self, event):
		self.DNApy.dnaview.translate_selection_reverse_complement()

	def translate_feature(self, event):
		self.DNApy.dnaview.translate_feature()
#####################################

	def Undo(self, evt):
		genbank.gb.Undo()
		self.update_globalUI()


	def Redo(self, evt):
		genbank.gb.Redo()
		self.update_globalUI()

######################################


	def SelectEnzymes(self, evt):
		'''
		Make a popup with the enzyme selection window.
		'''
		#launch the dialog
		dlg = enzyme_GUI.EnzymeSelectorDialog(None, 'Enzyme Selector', genbank.restriction_sites,genbank.restrictionEnzymes)
		dlg.Center()
		res = dlg.ShowModal() #alternatively, if main window should still be accessible use dlg.Show()
<<<<<<< HEAD

		# get the selected enzymes and restriction sites and save
=======
>>>>>>> 7624887e

		# get the selected enzymes and restriction sites and save
		if res == wx.ID_OK:
<<<<<<< HEAD
			self.RestriktioEnzymeSelection = dlg.GetSelection()

		# get the info who cuts where:
		# the gui can then use this variable
		genbank.restriction_sites = self.RestriktioEnzymeSelection
		
		
=======
			genbank.restriction_sites = dlg.GetSelection()

	
>>>>>>> 7624887e


		#dlg.drawRestriction(self.RestriktioEnzymeSelection)


		#kill it
		dlg.Destroy()

		#update the GUI to display the position of chosen restriction enzymes
		self.update_globalUI()


	def digestDna(self, evt):
		'''
		Make a popup width the digested dna as a ladder
		'''
		if genbank.gb.gbfile["dna"]:
			#launch the dialog
			dlg = enzyme_GUI.EnzymeDigestionDialog(self, 'digestion', genbank.restriction_sites, genbank.restrictionEnzymes)
			dlg.Center()
			res = dlg.ShowModal() #alternatively, if main window should still be accessible use dlg.Show()

			#kill it
			dlg.Destroy()



##########################################
	def listen_to_updateUI(self, msg):
		self.update_ownUI()





	def update_ownUI(self):
		#and now actually update the UI
		print('filever index', genbank.gb.get_file_version_index())
		if genbank.gb.get_file_version_index() <= 0: #if there are no undos available
			self.frame_1_toolbar.EnableTool(513, False)
		else:
			self.frame_1_toolbar.EnableTool(513, True)

		if genbank.gb.get_file_version_index() >= len(genbank.gb.file_versions)-1: #if there are no redos available
			self.frame_1_toolbar.EnableTool(514, False)
		else:
			self.frame_1_toolbar.EnableTool(514, True)


		#update whatever tab is currently active


	def update_globalUI(self):
		'''
		The name of this method is rather misleading.
		All it does is to update the currently active tab.

		Actaually, with the new layout and the DNApy update_ownUI() everything should get refreshed.
		I'll still put some thought into how to make it better.
		'''
<<<<<<< HEAD
		# reload the enzymes maybe?
		self.restrictionEnzymes.reloadEnzymes()
=======
		# update the restriction enzymes:
		genbank.restrictionEnzymes.reloadEnzymes()

		
>>>>>>> 7624887e
		# then update
		self.Refresh()

		self.DNApy.update_ownUI()


		



######################################

	def list_features(self, evt):
		'''List all features in output panel'''
		self.make_outputpopup()
#		tabtext = str(genbank.gbviewer.GetPageText(genbank.gbviewer.GetSelection()))
		tabtext = 'Replace!'
		self.output.write('%s | List features\n' % tabtext, 'File')
		featurelist = genbank.gb.ListFeatures()
		for feature in featurelist:
			self.output.write('%s\n' % feature, 'Text')
		self.outputframe.Show()

	def view_genbank(self, evt):
		'''View the genbank file as text'''
		dlg = wx.Frame(self, id=wx.ID_ANY, title="Edit Qualifier", size=(600,600)) #make frame
		genbankview = genbank_GUI.MyPanel(dlg, style=wx.VSCROLL|wx.HSCROLL) #put the genbank view panel inside
		genbankview.rtc.SetEditable(False)
		sizer = wx.BoxSizer(wx.VERTICAL) #make sizer
		sizer.Add(item=genbankview, proportion=-1, flag=wx.EXPAND)	#put panel in sizer
		dlg.SetSizer(sizer) #assign sizer to window
		dlg.Show()

	def view_output(self, evt):
		'''Make an output window in which things can be printed'''
		self.outputframe = wx.Frame(self, title="Output Panel") # creation of a Frame with a title
		self.outputwindow = output.create(self.outputframe, style=wx.VSCROLL|wx.HSCROLL) # creation of a richtextctrl in the frame
		sizer = wx.BoxSizer(wx.VERTICAL) #make sizer
		sizer.Add(item=self.outputwindow, proportion=-1, flag=wx.EXPAND)	#put panel in sizer
		self.outputframe.SetSizer(sizer) #assign sizer to window
		self.outputframe.Show()

######### Toolbar and Menu ############

	def __generate_toolbar(self):
		'''For generating toolbar with buttons'''

		self.frame_1_toolbar = wx.ToolBar(self, wx.ID_ANY, style=wx.TB_HORIZONTAL|wx.TB_FLAT|wx.TB_DOCKABLE)

   		#syntax for toolbar
   		#AddLabelTool(self, id, label, bitmap, bmpDisabled, kind, shortHelp, longHelp, clientData)



   		#New Document
   		self.frame_1_toolbar.AddLabelTool(500, "New Document", wx.Bitmap(files['default_dir']+"/icon/new.png", wx.BITMAP_TYPE_ANY), wx.NullBitmap, wx.ITEM_NORMAL, 'New File', "New File") #last one is the one displayed in status bar
   		wx.EVT_TOOL(self, 500, self.new_file)
		#Open File
   		self.frame_1_toolbar.AddLabelTool(501, "Open File", wx.Bitmap(files['default_dir']+"/icon/open.png", wx.BITMAP_TYPE_ANY), wx.NullBitmap, wx.ITEM_NORMAL, 'Load File', 'Load File')
   		wx.EVT_TOOL(self, 501, self.open_file)
		#Save current file
   		self.frame_1_toolbar.AddLabelTool(502, "Save current file", wx.Bitmap(files['default_dir']+"/icon/save.png", wx.BITMAP_TYPE_ANY), wx.NullBitmap, wx.ITEM_NORMAL, 'Save File', 'Save File')
   		wx.EVT_TOOL(self, 502, self.save_file)
		#Save as
   		self.frame_1_toolbar.AddLabelTool(503, "Save as", wx.Bitmap(files['default_dir']+"/icon/saveas.png", wx.BITMAP_TYPE_ANY), wx.NullBitmap, wx.ITEM_NORMAL, 'Save File As', 'Save File As')
   		wx.EVT_TOOL(self, 503, self.save_as_file)
		#cut
   		self.frame_1_toolbar.AddLabelTool(504, "cut", wx.Bitmap(files['default_dir']+"/icon/cut.png", wx.BITMAP_TYPE_ANY), wx.NullBitmap, wx.ITEM_NORMAL, 'cut', 'cut')
   		wx.EVT_TOOL(self, 504, self.cut)
		#copy
   		self.frame_1_toolbar.AddLabelTool(505, "copy", wx.Bitmap(files['default_dir']+"/icon/copy.png", wx.BITMAP_TYPE_ANY), wx.NullBitmap, wx.ITEM_NORMAL, 'copy', 'copy')
   		wx.EVT_TOOL(self, 505, self.copy)
		#paste
   		self.frame_1_toolbar.AddLabelTool(506, "paste", wx.Bitmap(files['default_dir']+"/icon/paste.png", wx.BITMAP_TYPE_ANY), wx.NullBitmap, wx.ITEM_NORMAL, 'paste', 'paste')
   		wx.EVT_TOOL(self, 506, self.paste)
   		#Undo
   		self.frame_1_toolbar.AddLabelTool(513, "Undo", wx.Bitmap(files['default_dir']+"/icon/undo.png", wx.BITMAP_TYPE_ANY), wx.NullBitmap, wx.ITEM_NORMAL, 'Undo', 'Undo')
   		wx.EVT_TOOL(self, 513, self.Undo)
   		#Redo
   		self.frame_1_toolbar.AddLabelTool(514, "Redo", wx.Bitmap(files['default_dir']+"/icon/redo.png", wx.BITMAP_TYPE_ANY), wx.NullBitmap, wx.ITEM_NORMAL, 'Redo', 'Redo')
   		wx.EVT_TOOL(self, 514, self.Redo)
		#Print current window
#   	self.frame_1_toolbar.AddLabelTool(510, "Print current window", wx.Bitmap(files['default_dir']+"/icon/print.png", wx.BITMAP_TYPE_ANY), wx.NullBitmap, wx.ITEM_NORMAL, 'Print Current Window', 'Print Current Window')
#  		wx.EVT_TOOL(self, 510, self.print_setup)

   		self.frame_1_toolbar.AddCheckTool(511, wx.Bitmap(files['default_dir']+"/icon/search.png", wx.BITMAP_TYPE_ANY), wx.Bitmap(files['default_dir']+"/icon/search.png", wx.BITMAP_TYPE_ANY), 'Find', 'Find')
   		wx.EVT_TOOL(self, 511, self.toggle_searchandmutate_toolbar)

   		self.frame_1_toolbar.AddCheckTool(512, wx.Bitmap(files['default_dir']+"/icon/mutate.png", wx.BITMAP_TYPE_ANY), wx.Bitmap(files['default_dir']+"/icon/search.png", wx.BITMAP_TYPE_ANY), 'Mutate', 'Mutate')
   		wx.EVT_TOOL(self, 512, self.toggle_searchandmutate_toolbar)


		#enzyme selector
   		self.frame_1_toolbar.AddLabelTool(515, "Restriction Enzymes", wx.Bitmap(files['default_dir']+"/icon/restrictionEnzyme.png", wx.BITMAP_TYPE_ANY), wx.NullBitmap, wx.ITEM_NORMAL, 'Restriction Enzymes', 'Restriction Enzymes')
   		wx.EVT_TOOL(self, 515, self.SelectEnzymes)





		self.frame_1_toolbar.Realize()

		self.frame_1_toolbar.EnableTool(502, 0) #save current file button
		self.frame_1_toolbar.EnableTool(503, 0) #save as button
		self.frame_1_toolbar.EnableTool(504, 0) #cut button
		self.frame_1_toolbar.EnableTool(505, 0) #copy button
		self.frame_1_toolbar.EnableTool(506, 0)	#paste button
		self.frame_1_toolbar.EnableTool(511, 0) #search button
		self.frame_1_toolbar.EnableTool(512, 0) #mutate button
		self.frame_1_toolbar.EnableTool(513, 0) #Undo button
		self.frame_1_toolbar.EnableTool(514, 0) #Redo button

	def __generate_searchandmutate_toolbar(self):
		##### Toolbar 2 #####
		self.nucleotideoraminoacidSelection = 0

		self.frame_2_toolbar = wx.ToolBar(self, wx.ID_ANY, style=wx.TB_HORIZONTAL|wx.TB_FLAT|wx.TB_DOCKABLE)

		self.findormutSelection = 'Find'
		self.add_search_tools(self.findormutSelection)

		self.frame_2_toolbar.Realize()
		self.frame_2_toolbar.Hide()



	def add_search_tools(self, typeof):
		'''
		Adds tools to the find/mutate toolbar.
		A string "find" or "mutate" is passed to determine which toolbar to build
		'''
		featurelist = ['Molecule']
		try:
			#make a list of all feature names
			features = genbank.gb.get_all_features()
			for entry in features:
				featurelist.append(entry['qualifiers'][0].split('=')[1])
		except:
			pass

		if typeof == 'Find':
			self.nucleotideoraminoacid = wx.ComboBox(self.frame_2_toolbar, id=601, size=(120, 28), choices=['Nucleotide', 'Amino Acid', 'Feature'], style=wx.CB_READONLY)
		elif typeof == 'Mutate':
			self.nucleotideoraminoacid = wx.ComboBox(self.frame_2_toolbar, id=601, size=(120, 28), choices=['Nucleotide', 'Amino Acid'], style=wx.CB_READONLY)
		self.frame_2_toolbar.AddControl(self.nucleotideoraminoacid)
		self.nucleotideoraminoacid.SetSelection(self.nucleotideoraminoacidSelection)
		wx.EVT_COMBOBOX(self, 601, self.OnChangeSearchParams)

		#'input'
		self.searchinput=wx.TextCtrl(self.frame_2_toolbar, id=wx.ID_ANY, size=(250, 28), value="")
		self.frame_2_toolbar.AddControl(self.searchinput)


		#'in'
		nucleotideoraa = self.nucleotideoraminoacid.GetValue()
		if nucleotideoraa == 'Nucleotide' or nucleotideoraa == 'Amino Acid':
			self.inbox=wx.TextCtrl(self.frame_2_toolbar, id=wx.ID_ANY, size=(25, 28), value="in")
			self.frame_2_toolbar.AddControl(self.inbox)
			self.inbox.SetEditable(False)

		#featurebox
		if nucleotideoraa == 'Nucleotide' or nucleotideoraa == 'Amino Acid':
			try:
				#get features...
				self.featurebox = wx.ComboBox(self.frame_2_toolbar, id=603, size=(120, 28), choices=['Molecule' and features], style=wx.CB_READONLY)
			except:
				self.featurebox = wx.ComboBox(self.frame_2_toolbar, id=603, size=(120, 28), choices=featurelist, style=wx.CB_READONLY)
			self.frame_2_toolbar.AddControl(self.featurebox)
			self.featurebox.SetSelection(0)

		#'go'
		if typeof == 'Find':
			#find previous
	   		self.frame_2_toolbar.AddLabelTool(507, "Find previous", wx.Bitmap(files['default_dir']+"/icon/up.png", wx.BITMAP_TYPE_ANY), wx.NullBitmap, wx.ITEM_NORMAL, 'Find previous', 'Find previous')
	   		wx.EVT_TOOL(self, 507, self.find_previous)
			#find next
	   		self.frame_2_toolbar.AddLabelTool(509, "Find next", wx.Bitmap(files['default_dir']+"/icon/down.png", wx.BITMAP_TYPE_ANY), wx.NullBitmap, wx.ITEM_NORMAL, 'Find next', 'Find next')
	   		wx.EVT_TOOL(self, 509, self.find_next)
			#search glass
	   		self.frame_2_toolbar.AddLabelTool(604, "Find", wx.Bitmap(files['default_dir']+"/icon/search.png", wx.BITMAP_TYPE_ANY), wx.NullBitmap, wx.ITEM_NORMAL, 'Find', 'Find')
	   		wx.EVT_TOOL(self, 604, self.find)
		elif typeof == 'Mutate':
			self.frame_2_toolbar.AddLabelTool(604, "Mutate", wx.Bitmap(files['default_dir']+"/icon/up.png", wx.BITMAP_TYPE_ANY), wx.NullBitmap, wx.ITEM_NORMAL, 'Mutate', 'Mutate')
	   		wx.EVT_TOOL(self, 604, self.mutate)

	def find(self, evt):
		'''Find nucleotide in molecule'''
		searchtype = self.nucleotideoraminoacid.GetValue() #type of search
		searchframe = int(self.featurebox.GetSelection())-1 #where to search
		searchstring = self.searchinput.GetValue()
		if searchstring.isdigit():
			searchstring = int(searchstring)

		if searchtype == 'Nucleotide':
			genbank.search_hits = genbank.gb.FindNucleotide(searchstring, searchframe)
		elif searchtype == 'Amino Acid':
			genbank.search_hits = genbank.gb.FindAminoAcid(searchstring, searchframe)
		elif searchtype == 'Feature':
			genbank.search_hits = genbank.gb.FindFeature(searchstring)

		#update the dna selection to the first search hit, if there is at least one.
		if len(genbank.search_hits) > 0:
			self.set_dna_selection(genbank.search_hits[0])
		self.update_globalUI()



	def find_previous(self, evt):
		'''Select prevous search hit'''
		start, finish, zero = self.get_dna_selection()
		for i in range(len(genbank.search_hits)):
			if start < genbank.search_hits[0][0]:
				self.set_dna_selection(genbank.search_hits[-1])
				break
			elif start <= genbank.search_hits[i][0]:
				self.set_dna_selection(genbank.search_hits[i-1])
				break
		self.update_globalUI()


	def find_next(self, evt):
		'''Select next search hit'''
		start, finish = self.get_dna_selection()
		for i in range(len(genbank.search_hits)):
			if start < genbank.search_hits[i][0]:
				self.set_dna_selection(genbank.search_hits[i])
				break
			elif i == len(genbank.search_hits)-1:
				self.set_dna_selection(genbank.search_hits[0])
				break
		self.update_globalUI()


	def mutate(self, evt):
		'''Mutate DNA or protein'''
		mutationtype = self.nucleotideoraminoacid.GetValue() #type of mutation
		mutationframe = int(self.featurebox.GetSelection())-1 #where to mutate (feature or molecule)
		mutationinput = self.searchinput.GetValue() #which mutation to perform

		mutationinput = re.sub(r'\s+', '', mutationinput) #remove all whitespace
		if ',' in mutationinput: #input allows for many comma-seperated mutations
			mutation_list = mutationinput.split(',')
		else:
			mutation_list = [mutationinput]

		if mutationtype == 'Nucleotide':
			genbank.gb.mutate('D', mutationframe, mutation_list)
		elif mutationtype == 'Amino Acid':
			genbank.gb.mutate('A', mutationframe, mutation_list)

		self.update_globalUI()

	def OnChangeSearchParams(self, evt):
		'''When changes are made to options in the searchbar, update which downstream options are available'''
		#get selection for find or mutate
		if evt.GetId() == 601:
			self.nucleotideoraminoacidSelection = self.nucleotideoraminoacid.GetSelection()

		self.frame_2_toolbar.ClearTools()
		self.add_search_tools(self.findormutSelection)


	def toggle_searchandmutate_toolbar(self, evt):
		'''Toggles the visibility of the search toolbar'''
		if self.frame_1_toolbar.GetToolState(511) == True and self.frame_1_toolbar.GetToolState(512) == False:
			self.frame_2_toolbar.Show()
			self.frame_1_toolbar.EnableTool(512, 0)
			self.frame_2_toolbar.ClearTools()
			self.findormutSelection = 'Find'
			self.add_search_tools(self.findormutSelection)

		elif self.frame_1_toolbar.GetToolState(511) == False and self.frame_1_toolbar.GetToolState(512) == True:
			self.frame_2_toolbar.Show()
			self.frame_1_toolbar.EnableTool(511, 0)
			self.frame_2_toolbar.ClearTools()
			self.findormutSelection = 'Mutate'
			self.add_search_tools(self.findormutSelection)

		elif self.frame_1_toolbar.GetToolState(511) == False and self.frame_1_toolbar.GetToolState(512) == False:
			self.frame_1_toolbar.EnableTool(511, 1)
			self.frame_1_toolbar.EnableTool(512, 1)
			self.frame_2_toolbar.Hide()

		self.Layout()


	def create_menu(self):     #method for creating menu
		self.menubar = wx.MenuBar()
		fileitem = wx.Menu()

		#new document
		fileitem.Append(1, "New\tCtrl+Q", "New File")
		wx.EVT_MENU(self, 1, self.new_file)

		#open document
		fileitem.Append(2, "Open\tCtrl+O", "Open File")
		wx.EVT_MENU(self, 2, self.open_file)
		fileitem.AppendSeparator()

		#save document
		fileitem.Append(3, "Save\tCtrl+S", "Save current file")
		wx.EVT_MENU(self, 3, self.save_file)

		#save document as
		fileitem.Append(4, "Save as\tShift+Ctrl+S", "Save a copy of current file")
		wx.EVT_MENU(self, 4, self.save_as_file)

		# export plasmid map as svg or png
		fileitem.Append(5, "Export plasmid map\tShift+Ctrl+E", "Export the plasmid map only")
		wx.EVT_MENU(self, 5, self.export_plasmid_map)

		#save all
#		fileitem.Append(5, "Save all", "Save all open tabs")
#		wx.EVT_MENU(self, 5, self.save_all)
#		fileitem.AppendSeparator()

		#close single
#		fileitem.Append(5, "Close", "Close current file")
#		wx.EVT_MENU(self, 5, self.DNApy.dnaview.close_file)

		#close all
#		fileitem.Append(6, "Close all", "Close all tabs")
#		wx.EVT_MENU(self, 6, self.DNApy.dnaview.close_all)
#		fileitem.AppendSeparator()

		#quit
		fileitem.Append(7, "Quit", "Quit program")
		wx.EVT_MENU(self, 7, self.quit)

		self.menubar.Append(fileitem, "&File")

		######################### For 'View' menu item #############################################
		self.view = wx.Menu()

		#view genbank file
		self.view.Append(201, "View GenBank", "View GenBank")
		wx.EVT_MENU(self, 201, self.view_genbank)

		#view output panel
		self.view.Append(202, "View Output", "View Output")
		wx.EVT_MENU(self, 202, self.view_output)


		self.menubar.Append(self.view, "&View")

		######################### For 'Edit DNA' menu item #############################################
		self.edit = wx.Menu()
		#undo
		self.edit.Append(9, "Undo\tCtrl+Z", "Undo")
		wx.EVT_MENU(self, 9, self.Undo)

		#redo
		self.edit.Append(10, "Redo\tShift+Ctrl+Z", "Redo")
		wx.EVT_MENU(self, 10, self.Redo)
		self.edit.AppendSeparator() #________________________devider

		#cut
		self.edit.Append(11, "Cut\tCtrl+X", "cut selected DNA")
		wx.EVT_MENU(self,11, self.cut)

		#copy
		self.edit.Append(12, "Copy\tCtrl+C", "copy selected DNA")
		wx.EVT_MENU(self, 12, self.copy)

		#paste
		self.edit.Append(13, "Paste\tCtrl+V", "paste DNA")
		wx.EVT_MENU(self, 13, self.paste)

		#cut reverse complement
		self.edit.Append(111, "Cut Rev-Comp\tCtrl+Shift+X", "cut reverse-complement of selected DNA")
		wx.EVT_MENU(self,111, self.cut_reverse_complement)

		#copy reverse complement
		self.edit.Append(121, "Copy Rev-Comp\tCtrl+Shift+C", "copy reverse-complement of selected DNA")
		wx.EVT_MENU(self, 121, self.copy_reverse_complement)

		#paste reverse complement
		self.edit.Append(131, "Paste Rev-Comp\tCtrl+Shift+V", "paste reverse-complement of DNA")
		wx.EVT_MENU(self, 131, self.paste_reverse_complement)

		#reverse-complement selection
		self.edit.Append(141, "Rev-Comp selection\tCtrl+R", "Reverse-complement seleected DNA")
		wx.EVT_MENU(self,141, self.reverse_complement_selection)
		self.edit.AppendSeparator() #________________________devider

		#select all
		self.edit.Append(14, "Select all\tCtrl+A", "Select all text")
		wx.EVT_MENU(self, 14, self.select_all)
		self.edit.AppendSeparator() #________________________devider

		#uppercase
		self.edit.Append(34, "Uppercase\tCtrl+U", "Convert selected text to uppercase")
		wx.EVT_MENU(self, 34, self.uppercase)

		#lowercase
		self.edit.Append(35, "Lowercase\tCtrl+L", "Convert selected text to lowercase")

		wx.EVT_MENU(self, 35, self.lowercase)
		self.edit.AppendSeparator() #________________________devider

		#Find mixed base codon
		self.edit.Append(135, "Find mixed base codon", "Find mixed base codon")
		wx.EVT_MENU(self, 135, self.mixed_base_codon_dlg)




		self.menubar.Append(self.edit, "Edit DNA")



		######## Features menu item ########
		self.features = wx.Menu()

		self.features.Append(40, "List Features", "List all features in file")
		wx.EVT_MENU(self,40, self.list_features)

#		self.features.Append(41, "Edit Features", "Edit features in file")
#		wx.EVT_MENU(self,41, self.edit_features)

		self.menubar.Append(self.features, "Features")


		######## enzymes menu item ########
		self.enzymes = wx.Menu()

		self.enzymes.Append(50, "Select restriction enzymes\tCtrl+E", "select restriction enzymes")
		wx.EVT_MENU(self,50,  self.SelectEnzymes)

		self.enzymes.Append(51, "Digest\tCtrl+D", "digest dna with selected enzymes")
		wx.EVT_MENU(self,51,  self.digestDna)


		self.menubar.Append(self.enzymes, "Enzymes")



		######## Protein menu item #########
		self.protein = wx.Menu()

		#translate
		self.protein.Append(30, "Translate\tCtrl+T", "Translate DNA to protein")
		wx.EVT_MENU(self,30, self.translate_selection)

		#translate reverse complement
		self.protein.Append(31, "Translate Rev-Comp\tCtrl+Shift+T", "Translate DNA to protein")
		wx.EVT_MENU(self,31, self.translate_selection_reverse_complement)

		#translate feature
		self.protein.Append(32, "Translate feature", "Translate DNA feature to protein")
		wx.EVT_MENU(self,32, self.translate_feature)

		self.menubar.Append(self.protein, "Protein")



		########## For 'Help' menu item #############
		self.help = wx.Menu()
		#about program
		self.help.Append(21, "About", "About this program")
		wx.EVT_MENU(self, 21, self.info)

		#print IUPAC codes for dna and AA
		self.help.Append(22, "IUPAC codes", "IUPAC codes of DNA and amino acids")
		wx.EVT_MENU(self, 22, self.IUPAC_codes)


		self.menubar.Append(self.help, "Help")

		self.SetMenuBar(self.menubar)










##### main loop
class MyApp(wx.App):
	def OnInit(self):
		frame = DNApy(None, -1, "DNApy")
		frame.Show(True)
		self.SetTopWindow(frame)
		return True



if __name__ == '__main__': #if script is run by itself and not loaded
	app = MyApp(0)
	app.MainLoop()<|MERGE_RESOLUTION|>--- conflicted
+++ resolved
@@ -94,23 +94,6 @@
 		wx.Panel.__init__(self, parent)
 		splitter0 = wx.SplitterWindow(self, 0, style=wx.SP_3D)
 		splitter1 = wx.SplitterWindow(splitter0, 0, style=wx.SP_3D)
-<<<<<<< HEAD
-
-		self.feature_list = featurelist_GUI.FeatureList(splitter1, id=wx.ID_ANY)
-		self.dnaview = dnaeditor_GUI.TextEdit(splitter1, id=wx.ID_ANY)
-
-		self.plasmidview = plasmid_GUI.PlasmidView2(splitter0, -1)	
-		
-		self.parent = parent
-
-		self.plasmidview = plasmid_GUI.PlasmidView2(splitter0, -1)
-
-
-
-
-		splitter1.SplitHorizontally(self.feature_list, self.dnaview, sashPosition=-(windowsize[1]-(windowsize[1]/3.0)))
-		splitter0.SplitVertically(splitter1, self.plasmidview, sashPosition=(windowsize[0]/2.0))
-=======
 
 
 		
@@ -131,7 +114,6 @@
 				
 
 		splitter0.SplitVertically( self.scroll, self.plasmidview, sashPosition=(windowsize[0]/1.75))
->>>>>>> 7624887e
 
 		sizer = wx.BoxSizer(wx.HORIZONTAL)
 		sizer.Add(item=splitter0, proportion=-1, flag=wx.EXPAND)
@@ -165,11 +147,7 @@
 
 
 		if text == "Plasmid view says update!":
-<<<<<<< HEAD
-			self.feature_list.update_ownUI()
-=======
 			#self.feature_list.update_ownUI()
->>>>>>> 7624887e
 			self.dnaview.update_ownUI()
 		elif text == "DNA view says update!":
 			#self.feature_list.update_ownUI()
@@ -211,27 +189,18 @@
 		self.new_file(None) #create new genbank file
 
 
-<<<<<<< HEAD
-		genbank.dna_selection 		= (0, 0, -1)	 	# variable for storing current DNA selection
-		genbank.cursor_position 	= 0 			# to save cursor position
-=======
 		genbank.dna_selection 		= (1, -1, -1)	 	# variable for storing current DNA selection
 		genbank.cursor_position 	= 1 			# to save cursor position
->>>>>>> 7624887e
 
 
 		genbank.feature_selection 	= False #variable for storing current feature selection
 		genbank.search_hits 		= []
 		genbank.gb.fileName 		= ''
-<<<<<<< HEAD
-		genbank.restriction_sites 	= [] # variable for storing info about selected restriction enzymes
-=======
 	
 		# initialise the retriction enzyme:
 		genbank.restrictionEnzymes 		= enzyme.initRestriction()
 		# save the selected restriktion enzymes
 		genbank.restriction_sites 		= {} 
->>>>>>> 7624887e
 
 		#build the UI using the pre-defined class
 		self.DNApy = DNAedit(self, -1)
@@ -244,13 +213,6 @@
 		self.do_layout()
 		self.Centre()
 
-<<<<<<< HEAD
-		# initialise the retriction enzyme:
-		self.restrictionEnzymes 		= enzyme.initRestriction()
-		# save the selected restriktion enzymes
-		self.RestriktioEnzymeSelection 	= []
-=======
->>>>>>> 7624887e
 
 
 
@@ -272,11 +234,6 @@
 		except:
 			pass
 		self.SetSizer(sizer)
-<<<<<<< HEAD
-
-
-=======
->>>>>>> 7624887e
 
 
 
@@ -460,11 +417,7 @@
 		selection = self.get_dna_selection()
 	
 		# set text
-<<<<<<< HEAD
-		if selection[1] != 0:
-=======
 		if selection[1] != -1:
->>>>>>> 7624887e
 			# it is a selection
 			length = abs(selection[0]-selection[1])+1 # length of the selected
 			
@@ -542,11 +495,7 @@
 				pyperclip.copy(self.searchinput.GetValue()[start:finish])
 				control.SetValue(self.searchinput.GetValue()[:start]+self.searchinput.GetValue()[finish:])
 
-<<<<<<< HEAD
-		elif control == self.DNApy.dnaview.stc: #the main dna window
-=======
 		elif control == self.DNApy.dnaview: #the main dna window
->>>>>>> 7624887e
 			self.DNApy.dnaview.cut()
 
 		self.update_globalUI()
@@ -558,11 +507,7 @@
 		if control == self.searchinput: #the searchbox
 			control.SetValue(pyperclip.paste())
 
-<<<<<<< HEAD
-		elif control == self.DNApy.dnaview.stc: #the main dna window
-=======
 		elif control == self.DNApy.dnaview: #the main dna window
->>>>>>> 7624887e
 			self.DNApy.dnaview.paste()
 
 		self.update_globalUI()
@@ -575,11 +520,7 @@
 			start, finish = self.searchinput.GetSelection()
 			if start != -2 and finish != -2: #must be a selection
 				pyperclip.copy(self.searchinput.GetValue()[start:finish])
-<<<<<<< HEAD
-		elif control == self.DNApy.dnaview.stc: #the main dna window
-=======
 		elif control == self.DNApy.dnaview: #the main dna window
->>>>>>> 7624887e
 			self.DNApy.dnaview.copy()
 
 	def cut_reverse_complement(self, evt):
@@ -603,11 +544,7 @@
 		control = wx.Window.FindFocus() #which field is selected?
 		if control == self.searchinput: #the searchbox
 			self.searchinput.SetSelection(0,len(self.searchinput.GetValue()))
-<<<<<<< HEAD
-		elif control == self.DNApy.dnaview.stc: #the main dna window
-=======
 		elif control == self.DNApy.dnaview: #the main dna window
->>>>>>> 7624887e
 			self.DNApy.dnaview.select_all()
 
 ##########################################
@@ -756,27 +693,12 @@
 		dlg = enzyme_GUI.EnzymeSelectorDialog(None, 'Enzyme Selector', genbank.restriction_sites,genbank.restrictionEnzymes)
 		dlg.Center()
 		res = dlg.ShowModal() #alternatively, if main window should still be accessible use dlg.Show()
-<<<<<<< HEAD
-
-		# get the selected enzymes and restriction sites and save
-=======
->>>>>>> 7624887e
 
 		# get the selected enzymes and restriction sites and save
 		if res == wx.ID_OK:
-<<<<<<< HEAD
-			self.RestriktioEnzymeSelection = dlg.GetSelection()
-
-		# get the info who cuts where:
-		# the gui can then use this variable
-		genbank.restriction_sites = self.RestriktioEnzymeSelection
-		
-		
-=======
 			genbank.restriction_sites = dlg.GetSelection()
 
 	
->>>>>>> 7624887e
 
 
 		#dlg.drawRestriction(self.RestriktioEnzymeSelection)
@@ -837,15 +759,10 @@
 		Actaually, with the new layout and the DNApy update_ownUI() everything should get refreshed.
 		I'll still put some thought into how to make it better.
 		'''
-<<<<<<< HEAD
-		# reload the enzymes maybe?
-		self.restrictionEnzymes.reloadEnzymes()
-=======
 		# update the restriction enzymes:
 		genbank.restrictionEnzymes.reloadEnzymes()
 
 		
->>>>>>> 7624887e
 		# then update
 		self.Refresh()
 
