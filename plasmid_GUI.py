#!/usr/bin/env python


#This file is part of DNApy. DNApy is a DNA editor written purely in python.
#The program is intended to be an intuitive, fully featured,
#extendable, editor for molecular and synthetic biology.
#Enjoy!
#
#Copyright (C) 2014  Martin Engqvist |
#
#~~~~~~~~~~~~~~~~~~~~~~~~~~~~~~~~~~~~~~~~~~~~~~~~~~~~~~~~~~~~~~~~~~~~~
#LICENSE:
#This file is part of DNApy.
#
#DNApy is free software; you can redistribute it and/or modify
#it under the terms of the GNU General Public License as published by
#the Free Software Foundation; either version 3 of the License, or
#(at your option) any later version.
#
#DNApy is distributed in the hope that it will be useful,
#but WITHOUT ANY WARRANTY; without even the implied warranty of
#MERCHANTABILITY or FITNESS FOR A PARTICULAR PURPOSE.  See the
#GNU Library General Public License for more details.
#
#You should have received a copy of the GNU General Public License
#along with this program; if not, write to the Free Software Foundation,
#Inc., 51 Franklin Street, Fifth Floor, Boston, MA 02110-1301  USA
#~~~~~~~~~~~~~~~~~~~~~~~~~~~~~~~~~~~~~~~~~~~~~~~~~~~~~~~~~~~~~~~~~~~~~
#
#Get source code at: https://github.com/0b0bby0/DNApy
#

#TODO
#fix long plasmid names
#add 'dna ruler'
#add rightclick menus

import wx

import cairo
from wx.lib.wxcairo import ContextFromDC
import pango # for text
import pangocairo # for glyphs and text

from wx.lib.pubsub import setupkwargs 		#this line not required in wxPython2.9.
 	                                  	#See documentation for more detail
from wx.lib.pubsub import pub


import genbank
import copy
import math
import random # testweise

import os, sys
import string
from base_class import DNApyBaseDrawingClass
from base_class import DNApyBaseClass
import featureedit_GUI

import colcol

import options					# new option file to make options easy to change in one file (or settings.txt)

files					={}   #list with all configuration files
files['default_dir'] 	= os.path.abspath(os.path.dirname(sys.argv[0]))+"/"
files['default_dir']	= string.replace(files['default_dir'], "\\", "/")
files['default_dir']	= string.replace(files['default_dir'], "library.zip", "")
settings				= files['default_dir'] + "settings"   ##path to the file of the global settings
execfile(settings) #gets all the pre-assigned settings





class plasmidstore():
	''' class that defines a storing object for the plasmid drawing process'''
	def __init__(self):
		self.features 		= None # hold the feature info
		self.enzymes		= None # hold the selected enzyme info
		#self.featurePos 	= None # hold the positions of start end end of each feature in angular
		self.drawnfeatures 	= {} # hold all cairo objects to draw Features
		self.drawnlabels 	= {} # hold all written stuff
		self.drawnLLines 	= {} # labellines
		self.labelBoxes		= {} # make selecting labels more easy
		self.drawnSelection = None# one path for selection only
		
<<<<<<< HEAD
		# load options into self.opt
		self.opt = options.options()

		# variables to store current events like highlight etc.
		# for hover and click
		self.hittest = {}			# to store the hittest paths
		self.Highlight 		= None		# hightlight this on move

		
		# for selection
		self.selectionDrawingDiff	= 0
		self.hoverDraw 				= False
		self.drawingDirection 		= False
=======
		
		# label helper variables
		self.LiF 			= [] # labels to be written in feature arrows
		self.LoF 			= [] # labels to be written as textlabels of features
		self.LoE 			= [] # labels to be writtem as restrictionlabels
		self.LiFold 		= [] # labels formerly to be written in feature arrows
		self.LoFold 		= [] # labels formerly to be written as textlabels of features
		self.LoEold 		= [] # labels formerly to be writtem as restrictionlabels
		
		# outer radius of all features for drawing lines:
		self.radiusOuter	= {}
		
		# interaction:
		self.interaction	= {	'hit'				: None,		# save the hitTest name for highlight
								'leftDown'			: None,
								'markerArea1' 		: None,
								'markerArea2' 		: None,
								'selection'			: (0, 0),
								'selectionOld'		: (0, 0),}
		
>>>>>>> dd0faf63
		

<<<<<<< HEAD
		self.parent = parent
	
		genbank.dna_selection = (1, -1)
=======
		return None
>>>>>>> dd0faf63

class drawPlasmid(DNApyBaseDrawingClass):
	''' This class handle the drawing'''
	'''
		it should draw:
		- Plasmid 
		- Features
		- feature names
		- RestriktionSites
		- Names of Restriction sites
		- Selection
		- higlights

		It has to Calculate in this order:
		- The Size of the Plasmid
		- The angular positon of the features
		- If the Label of a feature can be drawn inside
		- the angular positions of all Restrictionsites
		- The arrangements of the labels
			- featurelabels
			- Restriktionsite Labels

		Possible Interactions:
		- select dna
			- drag and drop select
			- click on feature
		- zoom in and out
		- double click feature

		Each cycle must be something like this:

		1. Check if we have to calcaulate the length of the features
			self.calc.fl = True
			if true: check if this changes anything for the other labels (do labels have to be drawn outside or inside compared to before)
		2. Check if we have to calcaulate Label Positions again:
			self.calc.lp = true
		3. If self.calc.lp and fl == False:
			Just redraw the previous plasmid
		   else:
			recalculate the desired stuff

		x. Highlight and interaction'''
	def __init__(self, parent, id):
	
		# object to store our cacluations over time
		self.plasmidstore 		= plasmidstore()		
		self.radius 			= 27								# cairo unit
		self.radiusI 			= self.radius - 0.013 * self.radius	# cairo unit
		self.radiusO 			= self.radius + 0.013 * self.radius	# cairo unit
		self.radiusLabels 		= self.radius + 17 					# cairo unit
		self.arrowWidth 		= 1.8 								# cairo unit
		self.labelHeight 		= 12 								# pixel
		
		self.i = 0
		
		# start the window
		DNApyBaseDrawingClass.__init__(self, parent, wx.ID_ANY)
		
		# bind events
		self.Bind(wx.EVT_LEFT_UP, self.OnLeftUp)
		self.Bind(wx.EVT_LEFT_DOWN, self.OnLeftDown)
		self.Bind(wx.EVT_MOTION, self.OnMotion)
<<<<<<< HEAD
		self.Bind(wx.EVT_LEFT_DCLICK, self.OnLeftDouble)
=======
>>>>>>> dd0faf63
		
		
		return None
	
	def update_globalUI(self):
		'''
		Method should be modified as to update other panels in response to changes in own panel.
		'''
		MSG_CHANGE_TEXT = "change.text"
		pub.sendMessage(MSG_CHANGE_TEXT, text="Plasmid view says update!")
	
	def update_ownUI(self):
		"""
		This would get called if the drawing needed to change, for whatever reason.

		The idea here is that the drawing is based on some data generated
		elsewhere in the system. If that data changes, the drawing needs to
		be updated.

		This code re-draws the buffer, then calls Update, which forces a paint event.
		"""
		
<<<<<<< HEAD
=======
		# update selection from editor
		self.updateSelection() 
		
		# start the calculations if any.
		self.checkFeatureCalculations() 		# changed features may change labels also
		self.checkEnzymeCalculations() 			# check for restriction enzymes
		self.checkLabelCalculations() 			# changed features may change labels also
		
		# check if we even have to redraw anything:
>>>>>>> dd0faf63
		dc = wx.MemoryDC()
		dc.SelectObject(self._Buffer)

		dc.SetBackground(wx.Brush("White"))	# start the DC and clear it
		dc.Clear() 				# make sure you clear the bitmap!
		self.ctx = ContextFromDC(dc)		# load it into cairo
		
		# seletion starts here
		self.checkSelectionCalculations()		# check and make a selection arc

		
		# glyphs
		self.pango = pangocairo.CairoContext(self.ctx)
		self.pango.set_antialias(cairo.ANTIALIAS_SUBPIXEL)

		self.draw()

		dc.SelectObject(wx.NullBitmap) # need to get rid of the MemoryDC before Update() is called.
		self.Refresh()
		self.Update()

		return None
	
	def set_dna_selection(self, selection):
		'''Receives requests for DNA selection and then sends it.'''
		assert type(selection) == tuple, 'Error, dna selection must be a tuple'
		selection = (int(selection[0]), int(selection[1]))
		genbank.dna_selection = selection
		self.plasmidstore.interaction["selection"] = selection
		self.update_globalUI()
	
<<<<<<< HEAD
	def get_dna_selection(self):
		start, finish = genbank.dna_selection
		
		start_rad = self.pos_to_angle_rad(start)
		finish_rad = self.pos_to_angle_rad(finish)
		
		print [start,finish]
		
		return False


	def set_cursor_position(self, position):
		# set position of cursor for status bar:
		genbank.cursor_position = position 
=======
	def updateSelection(self):
		''' get selection from editor and update own store '''
		selection =  genbank.dna_selection
		assert type(selection) == tuple, 'Error, dna selection must be a tuple'
		selection = (int(selection[0]), int(selection[1]))
		self.plasmidstore.interaction["selection"] = selection
		

	def hitName(self, name, index):
		# unique and reproducible id for each feature
		name 	= self.nameBeautiful(name)
		seq 	= "%s%s" % (name, index)
		name 	= ''.join(seq.split())
		return name
	
	def HitTest(self):
		'''Tests whether the mouse is over any feature or label'''
		hit 	= None
>>>>>>> dd0faf63

		# get the mouse positions
		x, y 	= self.ScreenToClient(wx.GetMousePosition())
		x2, y2 	= self.ctx.device_to_user(x,y)

		# list of all the paths:
		loop = [self.plasmidstore.drawnfeatures, self.plasmidstore.drawnlabels, self.plasmidstore.labelBoxes]
		# loop over all possible paths to find the one we have under the mouse
		for paths in loop:
			for i in paths:
				path = paths[i]
				if type(path) == list:
					path = path[0]
				
				# load the path
				self.ctx.append_path(path)
				self.ctx.set_line_width(0.1) # reduce linewith, so we can have nice clicking detection
				inFill 		= self.ctx.in_fill(x2,y2)
				inStroke 	= self.ctx.in_stroke(x2,y2)
				# check if this path is hit
				if inFill == True or inStroke == True:
					hit = i
				self.ctx.new_path()

		return hit
	
	def HitTestSelection(self):
		'''Check if the selection area (area where selection is possible) was hit'''

		# get the mouse position
		x, y 	= self.ScreenToClient(wx.GetMousePosition())
		x2, y2 	= self.ctx.device_to_user(x,y)

		self.ctx.append_path(self.plasmidstore.interaction["markerArea1"])
		inFill1 = self.ctx.in_fill(x2,y2)
		self.ctx.stroke()

		self.ctx.append_path(self.plasmidstore.interaction["markerArea2"])
		inFill2 = self.ctx.in_fill(x2,y2)
		self.ctx.stroke()

		# check if the path is hit for selection
		if inFill1 == True and inFill2 == False:
			return True
		else:
			return False
	
	def saveSelection(self, start=0, finish=0, featureHit=False):

		# feature to highlight or drag and drop?
		if featureHit != False:
			featurelist             = genbank.gb.get_all_feature_positions()
			for i in range(0,len(featurelist)):
				# load all the feature infos
				featuretype, complement, start, finish, name, index = featurelist[i]

				hName = self.hitName(name, index)
				if featureHit == hName:
					# set selection for real!
					self.set_dna_selection((start,finish))
		else:
			self.set_dna_selection((start,finish))
		
		return None
	
	def nameBeautiful(self, name):
		# remove any '"' in front or at the end
		if name[0:1] == '"':
			name = name[1:]
		if name[-1:] == '"':
			name = name[:-1]
		return name

	def find_overlap(self, drawn_locations, new_range):
		'''
		Takes two ranges and determines whether the new range has overlaps with the old one.
		If there are overlaps the overlap locations are returned.
		This is used when drawing features. If two features overlap I want them drawn on different levels.
		'''
		assert type(drawn_locations) == list
		assert type(new_range) == tuple

		if drawn_locations == []:
			drawn_locations.append([new_range])
			return drawn_locations, 0
		else:
			i = 0
			while i < len(drawn_locations):
				overlap_found = False
				for n in range(0,len(drawn_locations[i])):
					if drawn_locations[i][n][0]<=new_range[0]<=drawn_locations[i][n][1] or drawn_locations[i][n][0]<=new_range[1]<=drawn_locations[i][n][1]: #if they overlap
						overlap_found = True
					elif new_range[0]<=drawn_locations[i][n][0]<=new_range[1] or new_range[0]<=drawn_locations[i][n][1]<=new_range[1]: #if they overlap
						overlap_found = True
				if overlap_found == False:
					drawn_locations[i].append(new_range)
					return drawn_locations, i
					break
				elif i+1==len(drawn_locations):
					drawn_locations.append([new_range])
					return drawn_locations, i+1
					break
				i += 1
	
	
	############### Inteaction with mosue and keyboard ################
	def OnLeftUp(self, event):
	
		pos1, pos2 	= self.plasmidstore.interaction["selection"]
		if self.plasmidstore.interaction["leftDown"] == True and pos2 != 0:
			# selection is finish
			self.plasmidstore.interaction["leftDown"] = False
			# save the mouse position
			x, y 		= self.ScreenToClient(wx.GetMousePosition())
			x2, y2 		= self.ctx.device_to_user(x,y)
			pos 		= self.cartesian2position(x2,y2)
			
			self.plasmidstore.interaction["selection"] = (pos1, pos)

		elif pos2 == 0:
			self.plasmidstore.interaction["selection"] = (0, 0)

			# maybe we cliked on a feature, label or a line?
			hit = self.HitTest()
			if hit != None:
				self.plasmidstore.interaction["hit"] = hit
				# we hit one, so we need to draw the selection!
				# wich feature was hit?
				self.saveSelection(0, 0, hit)
			else:
				self.plasmidstore.interaction["hit"] = None
		
		# update the UI maybe?
		self.update_ownUI()

	
	def OnLeftDown(self, event):
		
		selection = self.HitTestSelection()
		if selection:
			# save the mouse position
			x, y = self.ScreenToClient(wx.GetMousePosition())
			x2, y2 = self.ctx.device_to_user(x,y)
			pos = self.cartesian2position(x2,y2)
			self.plasmidstore.interaction["leftDown"] = True
			self.plasmidstore.interaction["selection"] = (pos, 0)
			
			print ("startSelection")
		else:
			# remove selection
			self.plasmidstore.interaction["hit"] = None
			self.saveSelection(0, 0, False)
		
		return None
	
	def OnMotion(self, event):
		'''When mouse is moved with the left button down determine the DNA selection from angle generated at mouse down and mouse move event.'''
		
		
		if event.Dragging() and event.LeftIsDown() and self.plasmidstore.interaction["leftDown"] == True:
			# save the mouse position
			x, y 		= self.ScreenToClient(wx.GetMousePosition())
			x2, y2 		= self.ctx.device_to_user(x,y)
			pos 		= self.cartesian2position(x2,y2)
			pos1, pos2 	= self.plasmidstore.interaction["selection"]
			self.plasmidstore.interaction["selection"] = (pos1, pos)


			#set genebank selection
			self.saveSelection(pos1,pos)
			self.update_ownUI()


<<<<<<< HEAD
			
			# draw features and labels in arrow
			self.drawCairoFeatures()


			# should we draw selection?
			start, finish = genbank.dna_selection
			if  finish != -1:
				
				start, finish = genbank.dna_selection
				
				start_rad 	= self.pos_to_angle_rad(start)
				end_rad 	= self.pos_to_angle_rad(finish)

				# now draw blue selection:
				self.ctx.set_source_rgba(0,0.67,1,0.75) # Solid color
				self.ctx.set_line_width(3)
				x,y = self.radial2cartesian(radius, start_rad)
				
				# to make it more easy:
				# we always draw from start to finish:
				# 
				# and we set a new direction if none is set:
				# save startpoint for direction, to reset if new selection is made!
				
				# check if direction has to be reset:
				if self.drawingDirection != False:
					directionStart, direction = self.drawingDirection
					if directionStart != start:
						self.drawingDirection = False	
				
				if self.drawingDirection == False:
					if start > finish:
						self.drawingDirection = (start, "left")
					elif finish > start:
						self.drawingDirection = (start, "right")

				
				self.ctx.move_to(x,y)
				if self.drawingDirection == (start, "right"): # 3' to 5'
					self.ctx.arc(0,0,radius, start_rad, end_rad )
				else:
					self.ctx.arc_negative(0,0,radius, start_rad, end_rad )
				self.ctx.stroke()

				
			elif self.hoverDraw != False:
				# just show one line for hover here
					
				## LINES ###################
				# set style
				self.ctx.set_source_rgb(0,0,0) # Solid color
				self.ctx.set_line_width(0.2) # or 0.1
				
				
				# load the angles and draw the line!
				start_rad = self.hoverDraw
				sx1, sy1 = self.radial2cartesian(radius+2, start_rad)
				sx2, sy2 = self.radial2cartesian(radius-2, start_rad)
				self.ctx.move_to(sx1,sy1)
				self.ctx.line_to(sx2,sy2)
				self.ctx.stroke()
		
		
=======
		return None
		oldhit 	= self.Highlight
		hit 	= self.HitTest()
		if hit:
			self.Highlight = hit
			# only update after change
			if oldhit != hit:
				self.update_ownUI()

		elif len(self.selectionDrawing) < 2: # only hover position, if none is selected --> maybe use two variables to make both possible?
			# no feature to highlight, but maybe selection hover?
			self.Highlight = None
>>>>>>> dd0faf63

			# check if we are in the "hover area"
			inArea = self.HitTestMarkerArea()

			if inArea == True:
				# get the mouse position
				x, y = self.ScreenToClient(wx.GetMousePosition())
				x2, y2 = self.ctx.device_to_user(x,y)
				self.selectionDrawing = [] # empty it
				self.selectionDrawing.append(self.cartesian2radial(x2,y2))
				self.update_ownUI()
			elif oldhit != hit:
				self.update_ownUI()
			elif len(self.selectionDrawing) == 1: # TODO
				self.selectionDrawing = [] # empty it so the hover line wont be seen all the time
				self.update_ownUI()




	
	
	############### Setting methods for converting stuff ##############

	def radial2cartesian(self,radius, angle, cx=0,cy=0): # angle in radial!
		radius = float(radius)
		angle  = float(angle)
		x = radius * math.cos(angle) + cx
		y = radius * math.sin(angle) + cy
		return x,y

	def cartesian2radial(self,x, y):
		x 		= -x # cairo somehow swaps the x axis
		diff 	=  -math.radians(90)	# remove some radians, because 0 is on top
		r 		= math.atan2(x,y) + 1 * math.pi + diff
		return r

	def position2angle(self, position):
		radMult        	= float(2*math.pi/self.dnaLength)
		angle = (position - 0.5 * self.dnaLength) * radMult + math.pi/2
		return angle
		
	def position2cartesian(self, position, radius):
		angle = self.position2angle(position)
		x,y = self.radial2cartesian(radius, angle)
		return x, y
	
	def cartesian2position(self, x,y):
		angle 	= self.cartesian2radial(x,y)
		radMult	= float(2*math.pi/self.dnaLength)
		pos 	= 0.5 * self.dnaLength  + (angle - math.pi/2)/radMult 
		pos 	= int(round(pos, 0))
		return pos
	
<<<<<<< HEAD
	
	def drawCairoFeatures(self):
		'''Loops trough features and calls other functions to draw the arrows and
		the labels'''
		
		# set some variables
		featurelist             = genbank.gb.get_all_feature_positions()
		self.drawn_fw_locations = [] 		# for location tracing foreward
		self.drawn_rv_locations = [] 		# for location tracing reverse
		drawHightlight 			= False		
		highPath       			= []
		highColor				= []	
		

		
		#####################
		# Settings loaded from self.opt
		radius				= self.opt.pRadius
		arrow_thickness   	= self.opt.pArrowThick		# like everything in percent
		radius_change     	= self.opt.pRadChange		# initial space between arrow and plasmid
		lev               	= self.opt.pLevAdd		# level distance
		arrow_head_length 	= self.opt.pArrowHeadLength	
=======
	def merge_dicts(self, *dict_args):
		'''
		Given any number of dicts, shallow copy and merge into a new dict,
		precedence goes to key value pairs in latter dicts.
		'''
		result = {}
		for dictionary in dict_args:
		    result.update(dictionary)
		return result


	########################################
	# caclcualting functions
	def checkFeatureCalculations(self):
		''' this functions takes the current positions and calcualtions
			of the features and checks fast if it has to recalculated anything'''
		redrawfeatures = False
>>>>>>> dd0faf63
		
		
		
		# compare the features to the previously calculated ones
		featuresOld = self.plasmidstore.features
		featuresNew = genbank.gb.get_all_feature_positions()
		
		if featuresNew != None:
			# get the length once
			self.dnaLength 			= float(len(genbank.gb.GetDNA()))
		else:
			self.dnaLength 			= 1 # or 0 but this might cause problems if there is a division x/length

		# compare old and new
		if featuresOld != featuresNew:
			print ("DO recalc features")
			# we only have to redraw if the length, the color or direction changed
			# calculate and save all the features
			allFeatures = {} # storing list
			# some basic info we have to update:
			
			self.drawn_fw_locations = []
			self.drawn_rv_locations = []
			
<<<<<<< HEAD
			# highlitght this element?
			if self.Highlight == hittestName:
				drawHightlight 	= True
				passBC    		= bordercolorHigh 	# border Color
			else:
				passBC    		= bordercolor		# border Color
				drawHightlight	= False
		
			# draw the arrow:
			arrowResult, arrowResult2 = self.drawCairoArrow(feature, hittestName, radius, radius_change, lev,arrow_head_length, length, degreeMult, borderwidth, passBC, drawHightlight )
=======
			labelFeature = [] 	# labels for features outside of the arrow
								# save as [[middle, name, index, hitname, y],[...]]
>>>>>>> dd0faf63
			
			# loop the features and get the path
			for feature in 	featuresNew:
				featuretype, complement, start, finish, name, index = feature
				hitname 	= self.hitName(name, index)
				# path creation
				allFeatures[hitname] = [self.cairoFeature(feature), featuretype]
				
				# label handling

				length 		= self.dnaLength
				middle 		= start + (finish-start)/2 % length
				
				name		= self.nameBeautiful(name)
				y 			= None # to be populated
				labelFeature.append([middle, name, index, hitname, y])
				
			# save the new paths in the fancy storing class for further processing
			self.plasmidstore.drawnfeatures = allFeatures
			
			# save label drawn outside as text
			self.plasmidstore.LoF = labelFeature
		else:
			print("NOT recalc features")
		
		


		self.plasmidstore.features = featuresNew # everything is over and the new are the current (old)
		return redrawfeatures
		
		
	def cairoFeature(self, feature):
		featurepath = None
		featuretype, complement, start, finish, name, index = feature
		name 	= self.nameBeautiful(name)
		hname 	= self.hitName(name, index)
		

		
		# create the correct path for foreward and reverse
		if complement == False:
			self.drawn_fw_locations, levelMult = self.find_overlap(self.drawn_fw_locations, (start, finish))
			arrowMult 	= 1 # to account for the different direction of addition
			radiusAdd	= levelMult * (self.arrowWidth + 0.5) + 0.4
			radiusO 	= self.radiusO + radiusAdd + self.arrowWidth
			radiusI 	= self.radiusO + radiusAdd
			
			
		else:
			self.drawn_rv_locations, levelMult = self.find_overlap(self.drawn_rv_locations, (start, finish))		
			
			arrowMult 	= -1 # to account for the different direction of addition
			radiusAdd	= levelMult * (self.arrowWidth + 0.5) + 0.4
			radiusO 	= self.radiusI - radiusAdd - self.arrowWidth
			radiusI 	= self.radiusI - radiusAdd
			
		# calculate the radians for end and start
		s = self.position2angle(start)
		e = self.position2angle(finish)

		
		# large features get a arrow head:
		arrowHead = False
		if abs(e - s) > math.radians(5): # more then x degrees
			arrowHead = True
		
		
		if arrowHead == True and complement == False:
			# arrow head has x radians
			r 		= radiusI + arrowMult * self.arrowWidth/2
			xA, yA 	= self.radial2cartesian(r, e)
			e 		= e - math.radians(2) # new end
			
			self.ctx.new_path()
			self.ctx.arc(0,0,radiusI, s,e)
		
			# draw arrow head sometimes:
			self.ctx.line_to(xA, yA)
			#self.ctx.move_to(cx1, cy1)
			self.ctx.arc_negative(0,0,radiusO, e,s)
			self.ctx.close_path()
			featurepath  = self.ctx.copy_path()
			self.ctx.new_path() # clear canvas
		elif arrowHead == True and complement == True:
			# arrow head has x radians
			r 		= radiusI + arrowMult * self.arrowWidth/2
			xA, yA 	= self.radial2cartesian(r, s)
			s 		= s + math.radians(2) # new "start"
			
			self.ctx.new_path()
			self.ctx.arc_negative(0,0,radiusI, e,s)
			self.ctx.line_to(xA, yA)
			self.ctx.arc(0,0,radiusO, s,e)
			self.ctx.close_path()
			featurepath  = self.ctx.copy_path()
			self.ctx.new_path() # clear canvas
		else:
			self.ctx.new_path()
			self.ctx.arc(0,0,radiusI, s,e)
			self.ctx.arc_negative(0,0,radiusO, e,s)
			self.ctx.close_path()
			featurepath  = self.ctx.copy_path()
			self.ctx.new_path() # clear canvas
		
		# save the outer radius to allow draing of the lines:
		if complement == False:
			self.plasmidstore.radiusOuter[hname] = radiusO
		else:
			self.plasmidstore.radiusOuter[hname] = radiusI
		
		return featurepath
	
	
	
	def caironameLabels(self, labels, site):
		''' create paths for labelsgiven'''
		self.ctx.select_font_face('Arial', cairo.FONT_SLANT_NORMAL, cairo.FONT_WEIGHT_NORMAL)
		self.ctx.set_font_size(self.lH)
		paths 		= {}
		labelPaths 	= {}
		labelBoxes	= {}
		
		shift = 4 # shift the labels closer to the plasmid, as the have a bigger radius
		
		
		for l in labels:
			name 	= l[1]
			y 		= l[4]
			hname 	= self.hitName(name, l[2])
					
			xbearing, ybearing, TextWidth, TextHeight, xadvance, yadvance = self.ctx.text_extents(name)

			if site == "left":
				x = - math.cos(math.asin(y/self.radiusLabels)) * self.radiusLabels - TextWidth + shift
			else:
				x = math.cos(math.asin(y/self.radiusLabels)) * self.radiusLabels - shift
			self.ctx.move_to(x, y);
			self.ctx.text_path(name)
						
			# save label:
			path		 = self.ctx.copy_path()
			paths[hname] = path
			self.ctx.new_path() # clear canvas
			
			# make a box behind the text, so we can select more easys:
			self.ctx.rectangle(x, y - self.lH, TextWidth, self.lH)
			labelBoxes[hname] = self.ctx.copy_path()
			self.ctx.new_path()
			
			# make a line:
			if site == "left":
				x = x + TextWidth
			else:
				x = x
			
			# get the radius:
			try:
				r = self.plasmidstore.radiusOuter[hname]
			except:
				r = self.radiusO
					
			y1 = y - self.lH/2 + 0.3
			self.ctx.move_to(x, y1)
			x2, y2 = self.position2cartesian(l[0], self.radiusO + 7)
			x3, y3 = self.position2cartesian(l[0], r)
			self.ctx.line_to(x2,y2)
			self.ctx.line_to(x3,y3)
			labelPaths[hname] = self.ctx.copy_path() # save line path
			self.ctx.new_path() # clear canvas
			
			


		return paths, labelPaths, labelBoxes

	def checkLabelCalculations(self):
		''' this functions takes the current positions and calcualtions
			of the labels and checks fast if it has to recalculated anything'''
		# labels to handle:
		LoF = self.plasmidstore.LoF
		LoE = self.plasmidstore.LoE
		
		# check if the labels changed, onyl recalculate everything, if they did
		if LoF != self.plasmidstore.LoFold or LoE != self.plasmidstore.LoEold:
			print("DO recalculate label")
			# sort labels for their middle position:
			LoF = sorted(LoF, key=lambda x: x[0]) 
			LoE = sorted(LoE, key=lambda x: x[0])
		
			# group the labels
			# TODO, should be interactive anyway
		
			# now split in two sites:
			half = self.dnaLength/2
			# Features
			LoF1 = [] # first half
			LoF2 = [] # second half
			for l in LoF:
				if l[0] < half:
					LoF1.append(l)
				else:
					LoF2.append(l)
			# Enzymes
			LoE1 = [] # first half
			LoE2 = [] # second half
			for l in LoE:
				if l[0] < half:
					LoE1.append(l)
				else:
					LoE2.append(l)
			

		
			# then check the numbers
			LoF1, LoE1 = self.checkNumberOfLabels(LoF1, LoE1)
			
			# arrange and draw labels:
			Labels1 = self.arrangeLabels(LoF1, LoE1, -1)
			Labels2 = self.arrangeLabels(LoF2, LoE2, +1)
			

			
			# make the paths
			labelpaths1, linepaths1, boxesPaths1 	= self.caironameLabels(Labels1, "right")
			labelpaths2, linepaths2, boxesPaths2 	= self.caironameLabels(Labels2, "left")
			# save paths for displaying
			self.plasmidstore.drawnlabels 			= self.merge_dicts(labelpaths1, labelpaths2) 
			self.plasmidstore.drawnLLines 			= self.merge_dicts(linepaths1, linepaths2) 
			self.plasmidstore.labelBoxes 			= self.merge_dicts(boxesPaths1, boxesPaths2) 
			
			# save the new status quo of the labels 
			self.plasmidstore.LoFold = self.plasmidstore.LoF
			self.plasmidstore.LoEold = self.plasmidstore.LoE
			
			return None
		else:
			print("NOT recalculate label")
			return None

	
	def checkNumberOfLabels(self, LoF=None, LoE=None):
		''' this function is called before label sorting'''
		
	
		# determine height of label displaying area
		height = self.radius * 2.2 
		# divide by the height of each label
		lH = self.ctx.device_to_user_distance(self.labelHeight,0)[0] # label height
		lH = round(lH, 3)
		self.lH = lH # for other functions to use
		# round down, to make it work
		nL = math.trunc(height/lH)
	
		# number of labels to handle
		nFL = len(LoF)
		nEL = len(LoE)
	
		if nFL + nEL <= nL:
			# no problem here
			return LoF, LoE # return feature Label and Text Label
		elif nFL <= nL:
			# reduce the nTL so, that it may work.
			# reduce most populated areas
			print("group some Restrictionsite labels agressivly")
			# call function and check again if we can fit everything in
			# if it did work--> fine
			# else show it anyway --> or figure something out
			return LoF, LoE # return feature Label and Text Label
		elif nFL > nL:
			# we have to many feature labels.
			# so we hide all TL and remove the labels of the smallest features!
			print("delete some Restrictionsite labels")
			return LoF, LoE # return feature Label and Text Label
		else:
			print("check Number of labels: undefined")
			return LoF, LoE # return feature Label and Text Label
	

	#def groupLabels(self, labels):
	#	''' restrictionenzymelabels can be grouped 
	#		as they somtimes occure at the very same place '''
	#	lastPos = None
	#	i		= 0
	#	for l in labels:
	#		pos = l[0]
	#
	#		if pos == lastPos:
	#			# two labels at the very same position
	#			# we merge the names
	#			cname 	= l[1]
	#			oname 	= labels[i][1]
	#			name 	= "%s, %s"
	#		i = i + 1
	#	# we can group labels of same type and same position
	#	return None

	def groupAgressivly(self):
		# we can group some close restrictionlabels 
		# and only show the position indicating by a number
		return None

	def arrangeLabels(self, F, E, index):
		''' this function does the actual positioning of all labels'''
		
		# now they are equal
		# enzymes, features etc: merge
		Labels = F + E
		Labels = sorted(Labels, key=lambda x: x[0]) 
		
		# find the most horiziontal one
		horzI = None
		horzN = self.dnaLength
		if index == -1:
			target = self.dnaLength / 4 * 1
		else:
			target = self.dnaLength / 4 * 3
		print ("target", target)
		i = 0
		# start by putting the initial position
		for l in Labels:
			# append a new entry with the current y coordinate:
			x,y = self.position2cartesian(l[0], self.radiusLabels - 2)
			l[4] =  round(y, 3)
			
			# most horizontal one:
			if abs(l[0] - target) < horzN:
				horzN = abs(l[0] - target) 	# save new differenze
				horzI = i					# save index
			
			i = i + 1
		
		
		
		# create series for loop for better positioning
		# this way we start positioning in the hotizontal position and 
		# arrange the labels in both directions more accurate
		h 		= 1
		loop 	= [horzI]
		newI 	= horzI
		switch 	= 1
		both	= True
		while h < len(Labels):
			if newI > 0 and newI < len(Labels)- 1 and both == True:
				newI = newI + switch * h
				switch = -1 * switch
			elif newI == 0:
				switch = 1
				newI = newI + switch * h
				both = False
			elif newI == len(Labels) - 1:
				switch = -1
				newI = newI + switch * h
				both = False
			else:
				newI = newI + switch * 1

			loop.append(newI)
			h = h + 1

		# now iterate n times and check if x[i] overlaps with either x[i+1] or x[i-1]
		# this is the key element of the label positioning algorythm
		# n is critical for performance, higher n = more steps
		# dy is the step size in px
		dy 			= self.ctx.device_to_user_distance(5,0)[0] # amount of movement in pixel
		i 			= 0 		# just a counter
		n 			= 100		# n of steps
		overlapp 	= 1			# initial overlap, so it is not 0
		while i < n and overlapp > 0:

			overlapp = 0
			#for l in Labels:
			for a in loop:
				l = Labels[a]
				# for those labels with one upper and lower label
				y = l[4]			# y
				U = y + self.lH		# upper border
				L = y				# lower border
				
				# get the correct upper and lower bound of the adjacend features or the end of the radius
				if index > 0:
					if a == 0:
						# next label
						nL = +self.radiusLabels
					else:
						# next label
						nextLabel = Labels[a - 1]
						nL = nextLabel[4]		# next lower
						
					if a == len(Labels)-1:
						lU = -self.radiusLabels
					else: 
						# previous label
						prevLabel = Labels[a + 1]
						lU = prevLabel[4] + self.lH # last upper
				else:
					if a == len(Labels)-1:
						# next label
						nL = self.radiusLabels
					else:
						# next label
						nextLabel = Labels[a + 1]
						nL = nextLabel[4]		# next lower
						
					if a == 0:
						lU = -self.radiusLabels
					else: 
						# previous label
						prevLabel = Labels[a - 1]
						lU = prevLabel[4] + self.lH # last upper
				
				
				
				# check upper bound
				dU = U - nL
				# check lower bound 
				dL = lU - L
				
				
<<<<<<< HEAD

		return True
	
	
	
	
	
	def drawCairoPlasmidName(self, ctx):
		'''Draw the plasmid name and basepairs in the middle'''
		
		#width  = 100
		#height = 100
		self.hittest['plasmidname'] = []
		
		name = genbank.gb.fileName.split('.')[0]
		basepairs = '0 bp'
		if genbank.gb.GetDNA() != None:
			basepairs = str(len(genbank.gb.GetDNA())) + ' bp'
		
		# name
		self.ctx.select_font_face('Arial', cairo.FONT_SLANT_NORMAL, cairo.FONT_WEIGHT_NORMAL)
		self.ctx.set_font_size(2.5);
		xbearing, ybearing, TextWidth, TextHeight, xadvance, yadvance = self.ctx.text_extents(name)
		self.ctx.move_to(-TextWidth/2, 0);  
		
		# save feature to hittest:
		self.hitpath = self.ctx.copy_path()
		self.hittest['plasmidname'].append(self.hitpath)
	
		
		self.ctx.show_text(name)
		
		# bp
		self.ctx.select_font_face('Arial', cairo.FONT_SLANT_NORMAL, cairo.FONT_WEIGHT_NORMAL)
		self.ctx.set_font_size(2);
		xbearing, ybearing, TextWidth, TextHeight, xadvance, yadvance = self.ctx.text_extents(basepairs)
		self.ctx.move_to(-TextWidth/2, 2.7);  
		self.ctx.show_text(basepairs);
		
		
		return True
	
	
	
	
	
	def drawCairoSelection(self, start=0, finish=0, feature=False):
			
		# we need:
		radius			  = self.radius

	
		#self.selectionDrawing = []
		genbank.dna_selection = (1, -1)
		
		# feature to highlight or drag and drop?
		if feature != False:
			featurelist             = genbank.gb.get_all_feature_positions()
			for i in range(0,len(featurelist)):	
				# load all the feature infos
				featuretype, complement, start, finish, name, index = featurelist[i]
		
				temHit = "%s%s" % (name, index)
				if feature == temHit:
					length         		= float(len(genbank.gb.GetDNA()))
					degreeMult     	  	= float(2*math.pi/length)
					start_rad			= self.pos_to_angle_rad(start)			# in degree
					finish_rad 			= self.pos_to_angle_rad(finish)	
					
					#self.selectionDrawingDirection = start_rad + 0.01 * abs(start_rad-finish_rad)
=======
				# move the item up or down, according to its overlapping
				if dU > 0 or dL > 0:
					
					# we need to move somewhere
					if dU > 0 and dL <= 0:
						# move down
						y = y - dy

						# raise the overlap
						overlapp = overlapp + dU
					elif dU <= 0 and dL > 0:
						# we need to move up
						y = y + dy

						# raise the overlap
						overlapp = overlapp + dL
					elif dU > 0 and dL > 0:
						# we need to make them even
						y = y + (dU - (dU + dL)/2)

						# raise the overlap
						overlapp = overlapp + dU + dL
>>>>>>> dd0faf63
					
					# prevent to large y
					if y > self.radiusLabels:
						y = self.radiusLabels
					elif y < -self.radiusLabels:
						y = - self.radiusLabels
					
<<<<<<< HEAD
		
		else:
		
			# we have a selection by drag and drop!
			start_rad		= start
			finish_rad   	= finish
			start			= self.angle_to_pos_rad(start_rad)
			finish 			= self.angle_to_pos_rad(finish_rad)
			self.set_dna_selection((start, finish))		
			
		# check if direction has to be reset:
		if self.drawingDirection != False:
			directionStart, direction = self.drawingDirection
			if directionStart != start:
				self.drawingDirection = False
				print directionStart,start
		
	
		# save a third value for direction.
		# it is the first value of the end
		# so it is the second start point!
		# if its greater than start is is a 3'-5' direction
		# else it should be 5'-3' selection!
		
		# we have to reset this as soon as we hit the start again!:

		# check if the movement just hit the start and maybe changed direction of selection!
		# this part is pretty awesome and cost me some thinking. Hope it works well
		oldDrawingDiff 				= self.selectionDrawingDiff
		self.selectionDrawingDiff 	= start_rad - finish_rad
		
		oldSign = math.copysign(1, oldDrawingDiff)
		newSign = math.copysign(1, self.selectionDrawingDiff)
		
		if math.fabs(round(self.selectionDrawingDiff)) < 2 and oldSign != newSign:
			self.drawingDirection = False
	

		
		self.update_ownUI()
		return True
=======
					# save y:
					l[4] = y
				
			print("DO reposition labels, Round: ", i)
			i = i + 1
	
		# after n cycles stop calculations and return the positions
		return Labels
>>>>>>> dd0faf63
	
	
	def checkEnzymeCalculations(self):
		enzmymesOld = self.plasmidstore.enzymes
		enzymes 	= genbank.restriction_sites
		labels = []
		if enzmymesOld != enzymes:
			# we have new enzymes
			index = 0
			for e in enzymes:
				for site in enzymes[e].restrictionSites:
					name, start, end, cut51, cut52, dnaMatch = site
					length 		= self.dnaLength
					middle 		= start + (end-start)/2 % length
					hitname 	= self.hitName(name, index)
					name		= self.nameBeautiful(name)
					y 			= None # to be populated
					labels.append([middle, name, index, hitname, y])
					
					index = index + 1
		self.plasmidstore.LoE = labels
		return None
	
	
	def checkSelectionCalculations(self):
		''' only chnage the arc if we changed something '''
		selOld 	= self.plasmidstore.interaction["selectionOld"]
		sel 	= self.plasmidstore.interaction["selection"]
		if sel != selOld:
			if sel == (None, None):
				# remove selection arc
				self.plasmidstore.drawnSelection = None
			else:
				# draw selection arc
				pos1, pos2 = sel
				a1 = self.position2angle(pos1)
				a2 = self.position2angle(pos2)
				
				if pos1 < pos2:
					self.ctx.arc(0,0,self.radius,a1,a2)
				else:
					self.ctx.arc_negative(0,0,self.radius,a1,a2)
				path = self.ctx.copy_path() # save line path
				self.ctx.new_path() 		# clear canvas
				self.plasmidstore.drawnSelection = path
			self.plasmidstore.interaction["selectionOld"] = sel
		
<<<<<<< HEAD
		return int(position)
	
	def pos_to_angle_rad(self, position):
		try:
			len_dna = float(len(genbank.gb.GetDNA()))
			radMult        	= float(2*math.pi/len_dna)
			angle = (position - 0.5 * len_dna) * radMult + math.pi/2
		
			return angle
		except:
			return False

########## Done with angle to dna methods ####################

=======
		return None
	
	############################################
	# drawing functions
>>>>>>> dd0faf63


	def draw(self):
		''' print the stored elements on th canvas'''
		# prepare the canvas
		width, height = self.GetVirtualSize()
		ratio = float(height)/ float(width)
		# only resize the canvas if software is loaded. This prevents error messages
		if width != 0 and height != 0 and width > 100 and height > 100:
			self.ctx.scale(width*ratio, height) # Normalizing the canvas
			self.ctx.scale(0.01, 0.01) 			# make it 100*ratiox100
			self.ctx.translate (50/ratio,50) 		# set center to 0,0
		self.drawFeatures()
		self.drawLabels()
		self.drawSelection()
		return None

	def drawFeatures(self):
		print("DO output path feature")
		# only resize the canvas if software is loaded. This prevents error messages

		# draw the helper plain white circle to make selection possible:
		self.ctx.arc(0,0,self.radiusO+1,0,2*math.pi)		# outer circle
		self.ctx.set_source_rgb (1, 1, 1) 				# white
		self.ctx.set_line_width (0)						# no line
		self.plasmidstore.interaction["markerArea1"] = self.ctx.copy_path()	# copy for later
		self.ctx.new_path()								# remove

		self.ctx.arc(0,0,self.radiusI-1,0,2*math.pi)		# inner circle
		self.ctx.set_source_rgb (1,1,1)					# Solid white
		self.ctx.set_line_width (0)						# no line
		self.plasmidstore.interaction["markerArea2"] = self.ctx.copy_path()	# copy for later
		self.ctx.new_path()								# remove

		# draw the plasmid (two circles with different radius)
		radius=10
		self.ctx.arc(0,0,self.radiusO,0, 2*math.pi)		# circle
		self.ctx.set_source_rgb (0, 0, 0) 			# Solid color
		self.ctx.set_line_width (0.4)				# line width
		self.ctx.stroke()					# stroke only no fill!

		# inner plasmid
		self.ctx.arc(0,0,self.radiusI,0,2*math.pi)		# inner circle
		self.ctx.stroke()					# stroke the same color and settings


		# draw the buffered featrues:
		i  = 0
		for a in self.plasmidstore.drawnfeatures:
			path 		= self.plasmidstore.drawnfeatures[a][0]
			# get color
			featuretype = self.plasmidstore.drawnfeatures[a][1]
			color = eval(featuretype)['fw'] #get the color of feature (as string)
			assert type(color) == str
			r,g,b = colcol.hex_to_rgb(color)
			r = float(r)/255
			g = float(g)/255
			b = float(b)/255

			# put the path on the canvas and fill
			#self.ctx.new_path()
			self.ctx.append_path(path)
			self.ctx.set_source_rgba (r,g,b,1.0) # Solid color
			self.ctx.fill()
			
			i = i + 1
		
		
<<<<<<< HEAD
		#self.selectionDrawing 			= [] # empty selection
		#self.selectionDrawingDirection  = False
		self.set_dna_selection((1, -1)) # reset selection
		self.drawingDirection = False	# reset direction!
=======
>>>>>>> dd0faf63
		
		
<<<<<<< HEAD
		if inArea == True:		
			a  = self.cartesian2radial(x2,y2)
			self.left_down_angle = a
			genbank.cursor_position = self.angle_to_pos_rad(a)
		else:
			self.left_down_angle = False		
				
		


	def OnLeftUp(self, event):
		# remove start point, so we know selection is done:
		self.left_down_angle == False
		
		
		# maybe he hit a feature?
		hit = self.HitTest()
		if hit != None:
			#self.HighlightClick = hit
			# we hit one, so we need to draw the selection!
			# wich feature was hit?
			self.drawCairoSelection(0, 0, hit)
			
		#else:
		#	self.HighlightClick = None
		

		
		self.update_ownUI()


	def OnMotion(self, event):
		'''When mouse is moved with the left button down determine the DNA selection from angle generated at mouse down and mouse move event.'''
		
		updateGUINow = False	# only one update of gui in this function, for preformance
		
		if event.Dragging() and event.LeftIsDown() and self.left_down_angle != False:
			# we have to make a selection now!
			start_angle = self.left_down_angle
			
			# get the mouse positions
			x, y = self.ScreenToClient(wx.GetMousePosition())	
			x2, y2 = self.ctx.device_to_user(x,y)

			a  = self.cartesian2radial(x2,y2)
			finish_angle = a
			self.drawCairoSelection(start_angle, finish_angle)
			

			
			#set genebank selection
			start 	= self.angle_to_pos_rad(start_angle)
			finish 	= self.angle_to_pos_rad(finish_angle)
			
			# set selection
			self.set_dna_selection((start,finish))
			# set cursor
			genbank.cursor_position = finish
		
		
		else:
			

			
			# feature hit test:
			oldhit 	= self.Highlight
			hit 	= self.HitTest()
			
			# only update features after change of hit
			if oldhit != hit:
				self.Highlight = hit	# update highlight variable if changed!
				updateGUINow = True
		
			if hit == None: # hit nothing, so so continue
				
				start, finish = genbank.dna_selection
				# check if we need a cursor:
				if finish == -1: # only hover position, if no selection was made 
					# check if we are in the "hover area"
					inArea = self.HitTestMarkerArea()
					if inArea == True:
						# get the mouse position
						x, y = self.ScreenToClient(wx.GetMousePosition())	
						x2, y2 = self.ctx.device_to_user(x,y)
						self.hoverDraw = self.cartesian2radial(x2,y2)
						#self.selectionDrawing = [] # empty it
						#self.selectionDrawing.append(self.cartesian2radial(x2,y2))	
						updateGUINow = True

					elif self.hoverDraw != False:
						self.hoverDraw = False # empty it so the hover line wont be seen all the time
						updateGUINow = True
			
		# only update once in this function:
		if updateGUINow == True:
			self.update_ownUI()
			

	def OnLeftDouble(self, event):
		'''When left button is double clicked, launch the feature edit dialog.'''
		
		new_index = self.HitTest() #this does not get the "true" feature index. Some featues are split and this is an index that accounts for that.
		if new_index is not None: #False is returned for the background
			featurelist = genbank.gb.get_all_feature_positions()
			
			for i in range(0,len(featurelist)): 
				featuretype, complement, start, finish, name, index = featurelist[i]
				hittestName 					= "%s%s" % (name, index)
				
				if hittestName 	== new_index:
					genbank.feature_selection = copy.copy(index)
					dlg = featureedit_GUI.FeatureEditDialog(None, 'Edit Feature') # creation of a dialog with a title
					dlg.ShowModal()
					dlg.Center()

		
	def OnRightUp(self, event):
		print('plasmid right')
=======
		return None



	def drawLabels(self):
		''' function to put the labels on the canvas'''
		print("DO output path labels")
		self.ctx.set_source_rgb (0, 0, 0) 			# Solid color
		self.ctx.set_line_width(0.1)
		# draw label names
		for a in self.plasmidstore.drawnlabels:
			path = self.plasmidstore.drawnlabels[a]
			self.ctx.append_path(path)
			self.ctx.fill()
		
		# draw the lines
		for a in self.plasmidstore.drawnLLines:
			path = self.plasmidstore.drawnLLines[a]
			self.ctx.append_path(path)
			self.ctx.stroke()
		
		
	def drawSelection(self):
		''' draw arc for selection '''
		if self.plasmidstore.drawnSelection != None:
			self.ctx.set_source_rgb (0, 1, 0) 			# Solid color
			self.ctx.set_line_width(5)
			path = self.plasmidstore.drawnSelection
			self.ctx.append_path(path)
			self.ctx.stroke()


>>>>>>> dd0faf63


class PlasmidView2(drawPlasmid):
	'''
	This class is intended to glue together the plasmid drawing with control buttons.
	'''
	def __init__(self, parent, id):
		DNApyBaseClass.__init__(self, parent, id)
		panel1 = wx.Panel(self)
		panel2 = wx.Panel(self)

		##########  Add buttons and methods to control their behaviour ###########
		#buttons
		padding = 10 #how much to add around the picture

		imageFile 	= files['default_dir']+"/icon/circle.png"
		image1 		= wx.Image(imageFile, wx.BITMAP_TYPE_ANY).ConvertToBitmap()
		circle 		= wx.BitmapButton(panel1, id=10, bitmap=image1, size = (image1.GetWidth()+padding, image1.GetHeight()+padding), name = "share")

		imageFile 	= files['default_dir']+"/icon/group.png"
		image1 		= wx.Image(imageFile, wx.BITMAP_TYPE_ANY).ConvertToBitmap()
		group 		= wx.BitmapButton(panel1, id=11, bitmap=image1, size = (image1.GetWidth()+padding, image1.GetHeight()+padding), name = "share")

		imageFile = files['default_dir']+"/icon/radiating.png"
		image1 = wx.Image(imageFile, wx.BITMAP_TYPE_ANY).ConvertToBitmap()
		radiating = wx.BitmapButton(panel1, id=12, bitmap=image1, size = (image1.GetWidth()+padding, image1.GetHeight()+padding), name = "share")


		imageFile = files['default_dir']+"/icon/new_small.png"
		image1 = wx.Image(imageFile, wx.BITMAP_TYPE_ANY).ConvertToBitmap()
		newfeature = wx.BitmapButton(panel1, id=1, bitmap=image1, size = (image1.GetWidth()+padding, image1.GetHeight()+padding), name = "share")

		imageFile = files['default_dir']+"/icon/remove_small.png"
		image1 = wx.Image(imageFile, wx.BITMAP_TYPE_ANY).ConvertToBitmap()
		deletefeature = wx.BitmapButton(panel1, id=2, bitmap=image1, size = (image1.GetWidth()+padding, image1.GetHeight()+padding), name = "share")

		imageFile = files['default_dir']+"/icon/edit.png"
		image1 = wx.Image(imageFile, wx.BITMAP_TYPE_ANY).ConvertToBitmap()
		edit = wx.BitmapButton(panel1, id=6, bitmap=image1, size = (image1.GetWidth()+padding, image1.GetHeight()+padding), name = "edit")

		#bind feature list buttons
		self.Bind(wx.EVT_BUTTON, self.OnCircularLabels, id=10)
		self.Bind(wx.EVT_BUTTON, self.OnGroupLabels, id=11)
		self.Bind(wx.EVT_BUTTON, self.OnRadiatingLabels, id=12)

		self.Bind(wx.EVT_BUTTON, self.OnNew, id=1)
		self.Bind(wx.EVT_BUTTON, self.OnDelete, id=2)
		self.Bind(wx.EVT_BUTTON, self.OnEditFeature, id=6)

		#arrange buttons vertically
		sizer = wx.BoxSizer(wx.VERTICAL)
		sizer.Add(item=circle)
		sizer.Add(item=group)
		sizer.Add(item=radiating)
		sizer.Add(item=newfeature)
		sizer.Add(item=deletefeature)
		sizer.Add(item=edit)

		panel1.SetSizer(sizer)



		#add the actual plasmid view
		#self.plasmid_view = PlasmidView(panel2, -1)
		self.plasmid_view = drawPlasmid(panel2, -1)

		sizer1 = wx.BoxSizer(wx.HORIZONTAL)
		sizer1.Add(item=self.plasmid_view, proportion=-1, flag=wx.EXPAND)
		panel2.SetSizer(sizer1)



		#add feature list and buttons horizontally
		sizer2 = wx.BoxSizer(wx.HORIZONTAL)
		sizer2.Add(item=panel2, proportion=-1, flag=wx.EXPAND)
		sizer2.Add(item=panel1)

		self.SetSizer(sizer2)


	def update_ownUI(self):
		'''
		User interface updates.
		'''
		self.plasmid_view.update_ownUI()

	def OnCircularLabels(self, evt):
		self.plasmid_view.label_type = 'circular'
		self.update_ownUI()

	def OnGroupLabels(self, evt):
		self.plasmid_view.label_type = 'group'
		self.update_ownUI()

	def OnRadiatingLabels(self, evt):
		self.plasmid_view.label_type = 'radiating'
		self.update_ownUI()

	def OnNew(self, evt):
		pass

	def	OnDelete(self, evt):
		pass

	def	OnEditFeature(self, evt):
		pass

	def OnLeftUp(self, event):
		event.Skip()
	#######################################################################

##### main loop
class MyApp(wx.App):
	def OnInit(self):

		frame = wx.Frame(None, -1, title="Plasmid View", size=(700,600), style = wx.NO_FULL_REPAINT_ON_RESIZE)


		self.plasmid_view = PlasmidView2(frame, -1)


		frame.Centre()
		frame.Show(True)
		self.SetTopWindow(frame)
		return True


if __name__ == '__main__': #if script is run by itself and not loaded

	files={}   #list with all configuration files
	files['default_dir'] = os.path.abspath(os.path.dirname(sys.argv[0]))+"/"
	files['default_dir']=string.replace(files['default_dir'], "\\", "/")
	files['default_dir']=string.replace(files['default_dir'], "library.zip", "")
	settings=files['default_dir']+"settings"   ##path to the file of the global settings
	execfile(settings) #gets all the pre-assigned settings

	genbank.dna_selection = (1, -1)	 #variable for storing current DNA selection
	genbank.feature_selection = False #variable for storing current feature selection

	import sys
	assert len(sys.argv) == 2, 'Error, this script requires a path to a genbank file as an argument.'
	print('Opening %s' % str(sys.argv[1]))

	genbank.gb = genbank.gbobject(str(sys.argv[1])) #make a genbank object and read file


	app = MyApp(0)
	app.MainLoop()<|MERGE_RESOLUTION|>--- conflicted
+++ resolved
@@ -85,21 +85,7 @@
 		self.labelBoxes		= {} # make selecting labels more easy
 		self.drawnSelection = None# one path for selection only
 		
-<<<<<<< HEAD
-		# load options into self.opt
-		self.opt = options.options()
-
-		# variables to store current events like highlight etc.
-		# for hover and click
-		self.hittest = {}			# to store the hittest paths
-		self.Highlight 		= None		# hightlight this on move
-
-		
-		# for selection
-		self.selectionDrawingDiff	= 0
-		self.hoverDraw 				= False
-		self.drawingDirection 		= False
-=======
+
 		
 		# label helper variables
 		self.LiF 			= [] # labels to be written in feature arrows
@@ -120,16 +106,9 @@
 								'selection'			: (0, 0),
 								'selectionOld'		: (0, 0),}
 		
->>>>>>> dd0faf63
-		
-
-<<<<<<< HEAD
-		self.parent = parent
-	
-		genbank.dna_selection = (1, -1)
-=======
+
 		return None
->>>>>>> dd0faf63
+
 
 class drawPlasmid(DNApyBaseDrawingClass):
 	''' This class handle the drawing'''
@@ -192,10 +171,8 @@
 		self.Bind(wx.EVT_LEFT_UP, self.OnLeftUp)
 		self.Bind(wx.EVT_LEFT_DOWN, self.OnLeftDown)
 		self.Bind(wx.EVT_MOTION, self.OnMotion)
-<<<<<<< HEAD
-		self.Bind(wx.EVT_LEFT_DCLICK, self.OnLeftDouble)
-=======
->>>>>>> dd0faf63
+
+
 		
 		
 		return None
@@ -218,8 +195,7 @@
 		This code re-draws the buffer, then calls Update, which forces a paint event.
 		"""
 		
-<<<<<<< HEAD
-=======
+
 		# update selection from editor
 		self.updateSelection() 
 		
@@ -229,7 +205,7 @@
 		self.checkLabelCalculations() 			# changed features may change labels also
 		
 		# check if we even have to redraw anything:
->>>>>>> dd0faf63
+
 		dc = wx.MemoryDC()
 		dc.SelectObject(self._Buffer)
 
@@ -261,22 +237,12 @@
 		self.plasmidstore.interaction["selection"] = selection
 		self.update_globalUI()
 	
-<<<<<<< HEAD
-	def get_dna_selection(self):
-		start, finish = genbank.dna_selection
-		
-		start_rad = self.pos_to_angle_rad(start)
-		finish_rad = self.pos_to_angle_rad(finish)
-		
-		print [start,finish]
-		
-		return False
 
 
 	def set_cursor_position(self, position):
 		# set position of cursor for status bar:
 		genbank.cursor_position = position 
-=======
+
 	def updateSelection(self):
 		''' get selection from editor and update own store '''
 		selection =  genbank.dna_selection
@@ -295,7 +261,7 @@
 	def HitTest(self):
 		'''Tests whether the mouse is over any feature or label'''
 		hit 	= None
->>>>>>> dd0faf63
+
 
 		# get the mouse positions
 		x, y 	= self.ScreenToClient(wx.GetMousePosition())
@@ -469,72 +435,7 @@
 			self.update_ownUI()
 
 
-<<<<<<< HEAD
-			
-			# draw features and labels in arrow
-			self.drawCairoFeatures()
-
-
-			# should we draw selection?
-			start, finish = genbank.dna_selection
-			if  finish != -1:
-				
-				start, finish = genbank.dna_selection
-				
-				start_rad 	= self.pos_to_angle_rad(start)
-				end_rad 	= self.pos_to_angle_rad(finish)
-
-				# now draw blue selection:
-				self.ctx.set_source_rgba(0,0.67,1,0.75) # Solid color
-				self.ctx.set_line_width(3)
-				x,y = self.radial2cartesian(radius, start_rad)
-				
-				# to make it more easy:
-				# we always draw from start to finish:
-				# 
-				# and we set a new direction if none is set:
-				# save startpoint for direction, to reset if new selection is made!
-				
-				# check if direction has to be reset:
-				if self.drawingDirection != False:
-					directionStart, direction = self.drawingDirection
-					if directionStart != start:
-						self.drawingDirection = False	
-				
-				if self.drawingDirection == False:
-					if start > finish:
-						self.drawingDirection = (start, "left")
-					elif finish > start:
-						self.drawingDirection = (start, "right")
-
-				
-				self.ctx.move_to(x,y)
-				if self.drawingDirection == (start, "right"): # 3' to 5'
-					self.ctx.arc(0,0,radius, start_rad, end_rad )
-				else:
-					self.ctx.arc_negative(0,0,radius, start_rad, end_rad )
-				self.ctx.stroke()
-
-				
-			elif self.hoverDraw != False:
-				# just show one line for hover here
-					
-				## LINES ###################
-				# set style
-				self.ctx.set_source_rgb(0,0,0) # Solid color
-				self.ctx.set_line_width(0.2) # or 0.1
-				
-				
-				# load the angles and draw the line!
-				start_rad = self.hoverDraw
-				sx1, sy1 = self.radial2cartesian(radius+2, start_rad)
-				sx2, sy2 = self.radial2cartesian(radius-2, start_rad)
-				self.ctx.move_to(sx1,sy1)
-				self.ctx.line_to(sx2,sy2)
-				self.ctx.stroke()
-		
-		
-=======
+
 		return None
 		oldhit 	= self.Highlight
 		hit 	= self.HitTest()
@@ -547,7 +448,7 @@
 		elif len(self.selectionDrawing) < 2: # only hover position, if none is selected --> maybe use two variables to make both possible?
 			# no feature to highlight, but maybe selection hover?
 			self.Highlight = None
->>>>>>> dd0faf63
+
 
 			# check if we are in the "hover area"
 			inArea = self.HitTestMarkerArea()
@@ -602,30 +503,8 @@
 		pos 	= int(round(pos, 0))
 		return pos
 	
-<<<<<<< HEAD
-	
-	def drawCairoFeatures(self):
-		'''Loops trough features and calls other functions to draw the arrows and
-		the labels'''
-		
-		# set some variables
-		featurelist             = genbank.gb.get_all_feature_positions()
-		self.drawn_fw_locations = [] 		# for location tracing foreward
-		self.drawn_rv_locations = [] 		# for location tracing reverse
-		drawHightlight 			= False		
-		highPath       			= []
-		highColor				= []	
-		
-
-		
-		#####################
-		# Settings loaded from self.opt
-		radius				= self.opt.pRadius
-		arrow_thickness   	= self.opt.pArrowThick		# like everything in percent
-		radius_change     	= self.opt.pRadChange		# initial space between arrow and plasmid
-		lev               	= self.opt.pLevAdd		# level distance
-		arrow_head_length 	= self.opt.pArrowHeadLength	
-=======
+
+
 	def merge_dicts(self, *dict_args):
 		'''
 		Given any number of dicts, shallow copy and merge into a new dict,
@@ -643,7 +522,7 @@
 		''' this functions takes the current positions and calcualtions
 			of the features and checks fast if it has to recalculated anything'''
 		redrawfeatures = False
->>>>>>> dd0faf63
+
 		
 		
 		
@@ -668,21 +547,10 @@
 			self.drawn_fw_locations = []
 			self.drawn_rv_locations = []
 			
-<<<<<<< HEAD
-			# highlitght this element?
-			if self.Highlight == hittestName:
-				drawHightlight 	= True
-				passBC    		= bordercolorHigh 	# border Color
-			else:
-				passBC    		= bordercolor		# border Color
-				drawHightlight	= False
-		
-			# draw the arrow:
-			arrowResult, arrowResult2 = self.drawCairoArrow(feature, hittestName, radius, radius_change, lev,arrow_head_length, length, degreeMult, borderwidth, passBC, drawHightlight )
-=======
+
 			labelFeature = [] 	# labels for features outside of the arrow
 								# save as [[middle, name, index, hitname, y],[...]]
->>>>>>> dd0faf63
+
 			
 			# loop the features and get the path
 			for feature in 	featuresNew:
@@ -1100,80 +968,8 @@
 				dU = U - nL
 				# check lower bound 
 				dL = lU - L
-				
-				
-<<<<<<< HEAD
-
-		return True
-	
-	
-	
-	
-	
-	def drawCairoPlasmidName(self, ctx):
-		'''Draw the plasmid name and basepairs in the middle'''
-		
-		#width  = 100
-		#height = 100
-		self.hittest['plasmidname'] = []
-		
-		name = genbank.gb.fileName.split('.')[0]
-		basepairs = '0 bp'
-		if genbank.gb.GetDNA() != None:
-			basepairs = str(len(genbank.gb.GetDNA())) + ' bp'
-		
-		# name
-		self.ctx.select_font_face('Arial', cairo.FONT_SLANT_NORMAL, cairo.FONT_WEIGHT_NORMAL)
-		self.ctx.set_font_size(2.5);
-		xbearing, ybearing, TextWidth, TextHeight, xadvance, yadvance = self.ctx.text_extents(name)
-		self.ctx.move_to(-TextWidth/2, 0);  
-		
-		# save feature to hittest:
-		self.hitpath = self.ctx.copy_path()
-		self.hittest['plasmidname'].append(self.hitpath)
-	
-		
-		self.ctx.show_text(name)
-		
-		# bp
-		self.ctx.select_font_face('Arial', cairo.FONT_SLANT_NORMAL, cairo.FONT_WEIGHT_NORMAL)
-		self.ctx.set_font_size(2);
-		xbearing, ybearing, TextWidth, TextHeight, xadvance, yadvance = self.ctx.text_extents(basepairs)
-		self.ctx.move_to(-TextWidth/2, 2.7);  
-		self.ctx.show_text(basepairs);
-		
-		
-		return True
-	
-	
-	
-	
-	
-	def drawCairoSelection(self, start=0, finish=0, feature=False):
-			
-		# we need:
-		radius			  = self.radius
-
-	
-		#self.selectionDrawing = []
-		genbank.dna_selection = (1, -1)
-		
-		# feature to highlight or drag and drop?
-		if feature != False:
-			featurelist             = genbank.gb.get_all_feature_positions()
-			for i in range(0,len(featurelist)):	
-				# load all the feature infos
-				featuretype, complement, start, finish, name, index = featurelist[i]
-		
-				temHit = "%s%s" % (name, index)
-				if feature == temHit:
-					length         		= float(len(genbank.gb.GetDNA()))
-					degreeMult     	  	= float(2*math.pi/length)
-					start_rad			= self.pos_to_angle_rad(start)			# in degree
-					finish_rad 			= self.pos_to_angle_rad(finish)	
-					
-					#self.selectionDrawingDirection = start_rad + 0.01 * abs(start_rad-finish_rad)
-=======
+	
+
 				# move the item up or down, according to its overlapping
 				if dU > 0 or dL > 0:
 					
@@ -1196,7 +992,6 @@
 
 						# raise the overlap
 						overlapp = overlapp + dU + dL
->>>>>>> dd0faf63
 					
 					# prevent to large y
 					if y > self.radiusLabels:
@@ -1204,49 +999,7 @@
 					elif y < -self.radiusLabels:
 						y = - self.radiusLabels
 					
-<<<<<<< HEAD
-		
-		else:
-		
-			# we have a selection by drag and drop!
-			start_rad		= start
-			finish_rad   	= finish
-			start			= self.angle_to_pos_rad(start_rad)
-			finish 			= self.angle_to_pos_rad(finish_rad)
-			self.set_dna_selection((start, finish))		
-			
-		# check if direction has to be reset:
-		if self.drawingDirection != False:
-			directionStart, direction = self.drawingDirection
-			if directionStart != start:
-				self.drawingDirection = False
-				print directionStart,start
-		
-	
-		# save a third value for direction.
-		# it is the first value of the end
-		# so it is the second start point!
-		# if its greater than start is is a 3'-5' direction
-		# else it should be 5'-3' selection!
-		
-		# we have to reset this as soon as we hit the start again!:
-
-		# check if the movement just hit the start and maybe changed direction of selection!
-		# this part is pretty awesome and cost me some thinking. Hope it works well
-		oldDrawingDiff 				= self.selectionDrawingDiff
-		self.selectionDrawingDiff 	= start_rad - finish_rad
-		
-		oldSign = math.copysign(1, oldDrawingDiff)
-		newSign = math.copysign(1, self.selectionDrawingDiff)
-		
-		if math.fabs(round(self.selectionDrawingDiff)) < 2 and oldSign != newSign:
-			self.drawingDirection = False
-	
-
-		
-		self.update_ownUI()
-		return True
-=======
+
 					# save y:
 					l[4] = y
 				
@@ -1255,7 +1008,7 @@
 	
 		# after n cycles stop calculations and return the positions
 		return Labels
->>>>>>> dd0faf63
+
 	
 	
 	def checkEnzymeCalculations(self):
@@ -1303,28 +1056,11 @@
 				self.plasmidstore.drawnSelection = path
 			self.plasmidstore.interaction["selectionOld"] = sel
 		
-<<<<<<< HEAD
-		return int(position)
-	
-	def pos_to_angle_rad(self, position):
-		try:
-			len_dna = float(len(genbank.gb.GetDNA()))
-			radMult        	= float(2*math.pi/len_dna)
-			angle = (position - 0.5 * len_dna) * radMult + math.pi/2
-		
-			return angle
-		except:
-			return False
-
-########## Done with angle to dna methods ####################
-
-=======
+
 		return None
 	
 	############################################
 	# drawing functions
->>>>>>> dd0faf63
-
 
 	def draw(self):
 		''' print the stored elements on th canvas'''
@@ -1391,136 +1127,6 @@
 			
 			i = i + 1
 		
-		
-<<<<<<< HEAD
-		#self.selectionDrawing 			= [] # empty selection
-		#self.selectionDrawingDirection  = False
-		self.set_dna_selection((1, -1)) # reset selection
-		self.drawingDirection = False	# reset direction!
-=======
->>>>>>> dd0faf63
-		
-		
-<<<<<<< HEAD
-		if inArea == True:		
-			a  = self.cartesian2radial(x2,y2)
-			self.left_down_angle = a
-			genbank.cursor_position = self.angle_to_pos_rad(a)
-		else:
-			self.left_down_angle = False		
-				
-		
-
-
-	def OnLeftUp(self, event):
-		# remove start point, so we know selection is done:
-		self.left_down_angle == False
-		
-		
-		# maybe he hit a feature?
-		hit = self.HitTest()
-		if hit != None:
-			#self.HighlightClick = hit
-			# we hit one, so we need to draw the selection!
-			# wich feature was hit?
-			self.drawCairoSelection(0, 0, hit)
-			
-		#else:
-		#	self.HighlightClick = None
-		
-
-		
-		self.update_ownUI()
-
-
-	def OnMotion(self, event):
-		'''When mouse is moved with the left button down determine the DNA selection from angle generated at mouse down and mouse move event.'''
-		
-		updateGUINow = False	# only one update of gui in this function, for preformance
-		
-		if event.Dragging() and event.LeftIsDown() and self.left_down_angle != False:
-			# we have to make a selection now!
-			start_angle = self.left_down_angle
-			
-			# get the mouse positions
-			x, y = self.ScreenToClient(wx.GetMousePosition())	
-			x2, y2 = self.ctx.device_to_user(x,y)
-
-			a  = self.cartesian2radial(x2,y2)
-			finish_angle = a
-			self.drawCairoSelection(start_angle, finish_angle)
-			
-
-			
-			#set genebank selection
-			start 	= self.angle_to_pos_rad(start_angle)
-			finish 	= self.angle_to_pos_rad(finish_angle)
-			
-			# set selection
-			self.set_dna_selection((start,finish))
-			# set cursor
-			genbank.cursor_position = finish
-		
-		
-		else:
-			
-
-			
-			# feature hit test:
-			oldhit 	= self.Highlight
-			hit 	= self.HitTest()
-			
-			# only update features after change of hit
-			if oldhit != hit:
-				self.Highlight = hit	# update highlight variable if changed!
-				updateGUINow = True
-		
-			if hit == None: # hit nothing, so so continue
-				
-				start, finish = genbank.dna_selection
-				# check if we need a cursor:
-				if finish == -1: # only hover position, if no selection was made 
-					# check if we are in the "hover area"
-					inArea = self.HitTestMarkerArea()
-					if inArea == True:
-						# get the mouse position
-						x, y = self.ScreenToClient(wx.GetMousePosition())	
-						x2, y2 = self.ctx.device_to_user(x,y)
-						self.hoverDraw = self.cartesian2radial(x2,y2)
-						#self.selectionDrawing = [] # empty it
-						#self.selectionDrawing.append(self.cartesian2radial(x2,y2))	
-						updateGUINow = True
-
-					elif self.hoverDraw != False:
-						self.hoverDraw = False # empty it so the hover line wont be seen all the time
-						updateGUINow = True
-			
-		# only update once in this function:
-		if updateGUINow == True:
-			self.update_ownUI()
-			
-
-	def OnLeftDouble(self, event):
-		'''When left button is double clicked, launch the feature edit dialog.'''
-		
-		new_index = self.HitTest() #this does not get the "true" feature index. Some featues are split and this is an index that accounts for that.
-		if new_index is not None: #False is returned for the background
-			featurelist = genbank.gb.get_all_feature_positions()
-			
-			for i in range(0,len(featurelist)): 
-				featuretype, complement, start, finish, name, index = featurelist[i]
-				hittestName 					= "%s%s" % (name, index)
-				
-				if hittestName 	== new_index:
-					genbank.feature_selection = copy.copy(index)
-					dlg = featureedit_GUI.FeatureEditDialog(None, 'Edit Feature') # creation of a dialog with a title
-					dlg.ShowModal()
-					dlg.Center()
-
-		
-	def OnRightUp(self, event):
-		print('plasmid right')
-=======
 		return None
 
 
@@ -1553,8 +1159,6 @@
 			self.ctx.stroke()
 
 
->>>>>>> dd0faf63
-
 
 class PlasmidView2(drawPlasmid):
 	'''
