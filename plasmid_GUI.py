--- conflicted
+++ resolved
@@ -470,7 +470,7 @@
 
 
 		
-<<<<<<< HEAD
+
 		# check if something is beneath the mousecursor
 		oldhit 	= self.Highlight
 		hit 	= self.HitTest()
@@ -479,20 +479,7 @@
 		# only update after change
 		if oldhit != hit:
 			self.update_ownUI()
-=======
-
-			
-			# draw features and labels in arrow
-			self.drawCairoFeatures()
-			
-			# should we draw selection?
-			if len(self.selectionDrawing) > 1:
-				
-				#first update the selection range, the redraw may be a result of other parts of the UI having changed the selection
-				self.selectionDrawing = genbank.dna_selection[:]		
-				start_rad 	= self.selectionDrawing[0]
-				end_rad 	= self.selectionDrawing[1]
->>>>>>> a83febe4
+
 				
 		
 		
