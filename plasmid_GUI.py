#!/usr/bin/env python


#This file is part of DNApy. DNApy is a DNA editor written purely in python.
#The program is intended to be an intuitive, fully featured,
#extendable, editor for molecular and synthetic biology.
#Enjoy!
#
#Copyright (C) 2014  Martin Engqvist |
#
#~~~~~~~~~~~~~~~~~~~~~~~~~~~~~~~~~~~~~~~~~~~~~~~~~~~~~~~~~~~~~~~~~~~~~
#LICENSE:
#This file is part of DNApy.
#
#DNApy is free software; you can redistribute it and/or modify
#it under the terms of the GNU General Public License as published by
#the Free Software Foundation; either version 3 of the License, or
#(at your option) any later version.
#
#DNApy is distributed in the hope that it will be useful,
#but WITHOUT ANY WARRANTY; without even the implied warranty of
#MERCHANTABILITY or FITNESS FOR A PARTICULAR PURPOSE.  See the
#GNU Library General Public License for more details.
#
#You should have received a copy of the GNU General Public License
#along with this program; if not, write to the Free Software Foundation,
#Inc., 51 Franklin Street, Fifth Floor, Boston, MA 02110-1301  USA
#~~~~~~~~~~~~~~~~~~~~~~~~~~~~~~~~~~~~~~~~~~~~~~~~~~~~~~~~~~~~~~~~~~~~~
#
#Get source code at: https://github.com/0b0bby0/DNApy
#

#TODO
#fix long plasmid names
#add 'dna ruler'
#add rightclick menus

import wx

import cairo
from wx.lib.wxcairo import ContextFromDC
import pango # for text
import pangocairo # for glyphs and text

from wx.lib.pubsub import setupkwargs 		#this line not required in wxPython2.9.
 	                                  	#See documentation for more detail
from wx.lib.pubsub import pub


import genbank
import copy
import math
import random # testweise

import os, sys
import string
from base_class import DNApyBaseDrawingClass
from base_class import DNApyBaseClass
import featureedit_GUI

import colcol

import options					# new option file to make options easy to change in one file (or settings.txt)

files					={}   #list with all configuration files
files['default_dir'] 	= os.path.abspath(os.path.dirname(sys.argv[0]))+"/"
files['default_dir']	= string.replace(files['default_dir'], "\\", "/")
files['default_dir']	= string.replace(files['default_dir'], "library.zip", "")
settings				= files['default_dir'] + "settings"   ##path to the file of the global settings
execfile(settings) #gets all the pre-assigned settings





class plasmidstore():
	''' class that defines a storing object for the plasmid drawing process'''
	def __init__(self):
		# BASIC INFO
		self.features 		= None 		# hold the feature info
		self.enzymes		= None 		# hold the selected enzyme info
		
		# FEATURES
		self.drawnfeatures 	= {} 		# hold all cairo objects to draw Features
		self.drawnlabels 	= {} 		# hold all written stuff
		self.drawnLLines 	= {} 		# labellines
		self.labelBoxes		= {} 		# make selecting labels more easy
		self.labelULine		= {}
		
		# ENZYMES
		self.drawnlabelsE 	= {} 		# hold all written stuff
		self.drawnLLinesE 	= {} 		# labellines
		self.labelBoxesE	= {} 		# make selecting labels more easy
		
		# SELECTION
		self.drawnSelection = None		# one path for selection only
		self.drawnPosition 	= None 		# hold the line, indicating the cursor position
			
		# LABELING HELPER
		self.LiF 			= [] # labels to be written in feature arrows
		self.LoF 			= [] # labels to be written as textlabels of features
		self.LoE 			= [] # labels to be writtem as restrictionlabels
		self.LiFold 		= [] # labels formerly to be written in feature arrows
		self.LoFold 		= [] # labels formerly to be written as textlabels of features
		self.LoEold 		= [] # labels formerly to be writtem as restrictionlabels
		
		# outer radius of all features for drawing lines:
		self.radiusOuter	= {}
		
		# interaction:
		self.interaction	= {	'hit'				: None,		# save the hitTest name for highlight
								'leftDown'			: None,
								'markerArea1' 		: None,
								'markerArea2' 		: None,
								'selection'			: (0, 0, -1),
								'selectionOld'		: (0, 0, -1),
								'position'			: 1,
								'positionOld'		: 0
							  } 		
		

		return None


class drawPlasmid(DNApyBaseDrawingClass):
	''' This class handle the drawing of a plasmid'''
	'''
		it should draw:
		- Plasmid 
		- Features
		- feature names
		- RestriktionSites
		- Names of Restriction sites
		- Selection
		- higlights

		It has to Calculate in this order:
		- The Size of the Plasmid
		- The angular positon of the features
		- If the Label of a feature can be drawn inside
		- the angular positions of all Restrictionsites
		- The arrangements of the labels
			- featurelabels
			- Restriktionsite Labels

		Possible Interactions:
		- select dna
			- drag and drop select
			- click on feature
		- zoom in and out
		- double click feature

		Each cycle must be something like this:

		1. Check if we have to calcaulate the length of the features
			self.calc.fl = True
			if true: check if this changes anything for the other labels (do labels have to be drawn outside or inside compared to before)
		2. Check if we have to calcaulate Label Positions again:
			self.calc.lp = true
		3. If self.calc.lp and fl == False:
			Just redraw the previous plasmid
		   else:
			recalculate the desired stuff

		x. Highlight and interaction'''
	def __init__(self, parent, id):
	
		# object to store our cacluations over time
		self.plasmidstore 		= plasmidstore()		
		self.radius 			= 25								# cairo unit
		self.radiusI 			= self.radius - 0.013 * self.radius	# cairo unit
		self.radiusO 			= self.radius + 0.013 * self.radius	# cairo unit
		self.radiusLabels 		= self.radius + 17 					# cairo unit
		self.arrowWidth 		= 1.8 								# cairo unit
		self.labelHeight 		= 12 								# pixel
		

		self.Highlight 			= None								# store who to highlight
		self.enzymeGap			= "-|-"								# seperator to make unique hitname less unique
		
		# start the window
		DNApyBaseDrawingClass.__init__(self, parent, wx.ID_ANY)
		
		# bind events
		self.Bind(wx.EVT_LEFT_UP, self.OnLeftUp)
		self.Bind(wx.EVT_LEFT_DOWN, self.OnLeftDown)
		self.Bind(wx.EVT_MOTION, self.OnMotion)
<<<<<<< HEAD
		self.Bind(wx.EVT_LEFT_DCLICK, self.OnLeftDouble)

=======
>>>>>>> 7624887e

	
		
<<<<<<< HEAD
		
=======
>>>>>>> 7624887e
		return None
	
	def update_globalUI(self):
		'''
		Method should be modified as to update other panels in response to changes in own panel.
		'''
		MSG_CHANGE_TEXT = "change.text"
		pub.sendMessage(MSG_CHANGE_TEXT, text="Plasmid view says update!")
	
	def update_ownUI(self):
		"""
		This would get called if the drawing needed to change, for whatever reason.

		The idea here is that the drawing is based on some data generated
		elsewhere in the system. If that data changes, the drawing needs to
		be updated.

		This code re-draws the buffer, then calls Update, which forces a paint event.
		"""
		

		# update selection from editor
		self.updateSelection() 
		self.updatePosition()
		
		# start the calculations if any.
		self.checkFeatureCalculations() 		# changed features may change labels also
		self.checkEnzymeCalculations() 			# check for restriction enzymes
		self.checkLabelCalculations() 			# changed features may change labels also
		
		# check if we even have to redraw anything:

		dc = wx.MemoryDC()
		dc.SelectObject(self._Buffer)

		dc.SetBackground(wx.Brush("White"))	# start the DC and clear it
		dc.Clear() 				# make sure you clear the bitmap!
		self.ctx = ContextFromDC(dc)		# load it into cairo
		
		# seletion starts here
		self.checkSelectionCalculations()		# check and make a selection arc

		
		# glyphs
		self.pango = pangocairo.CairoContext(self.ctx)
		self.pango.set_antialias(cairo.ANTIALIAS_SUBPIXEL)

		self.draw()

		dc.SelectObject(wx.NullBitmap) # need to get rid of the MemoryDC before Update() is called.
		self.Refresh()
		self.Update()

		return None
	
	def set_dna_selection(self, selection):
		'''Receives requests for DNA selection and then sends it.'''
		assert type(selection) == tuple, 'Error, dna selection must be a tuple'
		selection = (int(selection[0]), int(selection[1]), int(selection[2]))
		genbank.dna_selection = selection
		self.plasmidstore.interaction["selection"] = selection
		self.update_globalUI()
	


	def set_cursor_position(self, position):
		# set position of cursor for status bar:
		genbank.cursor_position 					= position 
		self.plasmidstore.interaction["position"] 	= position

	def updateSelection(self):
		''' get selection from editor and update own store '''
		selection =  genbank.dna_selection
		assert type(selection) == tuple, 'Error, dna selection must be a tuple'
		selection = (int(selection[0]), int(selection[1]), int(selection[2]))
		self.plasmidstore.interaction["selection"] = selection
	
	def updatePosition(self):
		''' get position from editor and update own store '''
		position 									=  genbank.cursor_position
		self.plasmidstore.interaction["position"] 	= position

	def hitName(self, name, index):
		# unique and reproducible id for each feature
		name 	= self.nameBeautiful(name)
		seq 	= "%s%s" % (name, index)
		name 	= ''.join(seq.split())
		return name
	
	def HitTest(self):
		'''Tests whether the mouse is over any feature or label'''
		hit 	= None


		# get the mouse positions
		x, y 	= self.ScreenToClient(wx.GetMousePosition())
		x2, y2 	= self.ctx.device_to_user(x,y)

		# list of all the paths:
		loop = [self.plasmidstore.drawnfeatures, 	# features
				self.plasmidstore.drawnlabels, 		# featurelabes
				self.plasmidstore.labelBoxes,		# featurelabels
				self.plasmidstore.drawnlabelsE,  	# enzymes
				self.plasmidstore.labelBoxesE]		# enzymes
		# loop over all possible paths to find the one we have under the mouse
		for paths in loop:
			for i in paths:
				path = paths[i]
				if type(path) == list:
					path = path[0]
				
				# load the path
				self.ctx.append_path(path)
				self.ctx.set_line_width(0.1) # reduce linewith, so we can have nice clicking detection
				inFill 		= self.ctx.in_fill(x2,y2)
				inStroke 	= self.ctx.in_stroke(x2,y2)
				# check if this path is hit
				if inFill == True or inStroke == True:
					hit = i
				self.ctx.new_path()

		return hit
	
	def HitTestSelection(self):
		'''Check if the selection area (area where selection is possible) was hit'''

		# get the mouse position
		x, y 	= self.ScreenToClient(wx.GetMousePosition())
		x2, y2 	= self.ctx.device_to_user(x,y)

		self.ctx.append_path(self.plasmidstore.interaction["markerArea1"])
		inFill1 = self.ctx.in_fill(x2,y2)
		self.ctx.stroke()

		self.ctx.append_path(self.plasmidstore.interaction["markerArea2"])
		inFill2 = self.ctx.in_fill(x2,y2)
		self.ctx.stroke()

		# check if the path is hit for selection
		if inFill1 == True and inFill2 == False:
			return True
		else:
			return False
	
	def saveSelection(self, start=0, finish=0, zero=-1, featureHit=False):

		# feature to highlight or drag and drop?
		if featureHit != False:
			featurelist             = genbank.gb.get_all_feature_positions()
			for i in range(0,len(featurelist)):
				# load all the feature infos
				featuretype, complement, start, finish, name, index = featurelist[i]

				hName = self.hitName(name, index)
				if featureHit == hName:
					# a feature with start smaller then finish, is a featur laying over zero
					if start > finish:
						zero = 1 # 1 --> feature starts left and ends right of +1
					# set selection for real!
<<<<<<< HEAD
					self.set_dna_selection((start,finish, zero))
=======
					self.set_dna_selection((start,finish-1, zero))
>>>>>>> 7624887e
		else:
			self.set_dna_selection((start,finish, zero))
		
		return None
	
	def nameBeautiful(self, name):
		# remove any '"' in front or at the end
		if name[0:1] == '"':
			name = name[1:]
		if name[-1:] == '"':
			name = name[:-1]
		return name

	def find_overlap(self, drawn_locations, new_range):
		'''
		Takes two ranges and determines whether the new range has overlaps with the old one.
		If there are overlaps the overlap locations are returned.
		This is used when drawing features. If two features overlap I want them drawn on different levels.
		'''
		assert type(drawn_locations) == list
		assert type(new_range) == tuple

		if drawn_locations == []:
			drawn_locations.append([new_range])
			return drawn_locations, 0
		else:
			i = 0
			while i < len(drawn_locations):
				overlap_found = False
				for n in range(0,len(drawn_locations[i])):
					if drawn_locations[i][n][0]<=new_range[0]<=drawn_locations[i][n][1] or drawn_locations[i][n][0]<=new_range[1]<=drawn_locations[i][n][1]: #if they overlap
						overlap_found = True
					elif new_range[0]<=drawn_locations[i][n][0]<=new_range[1] or new_range[0]<=drawn_locations[i][n][1]<=new_range[1]: #if they overlap
						overlap_found = True
				if overlap_found == False:
					drawn_locations[i].append(new_range)
					return drawn_locations, i
					break
				elif i+1==len(drawn_locations):
					drawn_locations.append([new_range])
					return drawn_locations, i+1
					break
				i += 1
	
	
	############### Inteaction with mosue and keyboard ################
	def OnLeftUp(self, event):
<<<<<<< HEAD
	
		pos1, pos2, zero 	= self.plasmidstore.interaction["selection"]
		if self.plasmidstore.interaction["leftDown"] == True and pos2 != 0:
=======
		''' handle left ouseclick up'''
		# get selection
		pos1, pos2, zero 	= self.plasmidstore.interaction["selection"]
		if self.plasmidstore.interaction["leftDown"] == True and pos2 != -1:
>>>>>>> 7624887e
			# selection is finish
			self.plasmidstore.interaction["leftDown"] = False
			# save the mouse position
			x, y 		= self.ScreenToClient(wx.GetMousePosition())
			x2, y2 		= self.ctx.device_to_user(x,y)
			pos 		= self.cartesian2position(x2,y2)
			
			self.plasmidstore.interaction["selection"] = (pos1, pos, zero)

<<<<<<< HEAD
		elif pos2 == 0:
			self.plasmidstore.interaction["selection"] = (0, 0, -1)
=======
		elif pos2 == -1:
			# reset selection
			self.plasmidstore.interaction["selection"] = (1, -1, -1)
>>>>>>> 7624887e

			# maybe we cliked on a feature, label or a line?
			hit = self.HitTest()
			if hit != None:
				self.plasmidstore.interaction["hit"] = hit
				# we hit one, so we need to draw the selection!
				# wich feature was hit?
<<<<<<< HEAD
				self.saveSelection(0, 0, -1, hit)
=======
				self.saveSelection(1, -1, -1, hit)
>>>>>>> 7624887e
			else:
				self.plasmidstore.interaction["hit"] = None
		
		# update the UI maybe?
		self.update_ownUI()

	
	def OnLeftDown(self, event):
		# remove the position cursor:
		self.set_cursor_position(0)
		
		selection = self.HitTestSelection()
		if selection:
			# save the mouse position
			x, y = self.ScreenToClient(wx.GetMousePosition())
			x2, y2 = self.ctx.device_to_user(x,y)
			pos = self.cartesian2position(x2,y2)
			self.plasmidstore.interaction["leftDown"] = True
<<<<<<< HEAD
			self.plasmidstore.interaction["selection"] = (pos, 0, -1)
		
		else:
			# remove selection
			self.plasmidstore.interaction["hit"] = None
			self.saveSelection(0, 0, -1, False)
		
		return None
		
		
	def OnLeftDouble(self, event):
		'''When left button is double clicked, launch the feature edit dialog.'''
		hit = self.HitTest() #this does not get the "true" feature index. Some featues are split and this is an index that accounts for that.
		if hit is not False:
			# get the index of this feature
			featurelist             = genbank.gb.get_all_feature_positions()
			for i in range(0,len(featurelist)):
				# load all the feature infos
				featuretype, complement, start, finish, name, index = featurelist[i]
				hName = self.hitName(name, index)
				if hit == hName:
					genbank.feature_selection = copy.copy(index)

			dlg = featureedit_GUI.FeatureEditDialog(None, 'Edit Feature') # creation of a dialog with a title
			dlg.ShowModal()
			dlg.Center()
		
=======
			self.plasmidstore.interaction["selection"] = (pos, -1, -1)
		else:
			# remove selection
			self.plasmidstore.interaction["hit"] = None
			self.saveSelection(1, -1, -1, False)
		
		return None
	
	def OnMotion(self, event):
		'''When mouse is moved with the left button down determine the DNA selection from angle generated at mouse down and mouse move event.'''
>>>>>>> 7624887e
		
	def OnMotion(self, event):
		'''When mouse is moved with the left button down determine the DNA selection from angle generated at mouse down and mouse move event.'''
		
<<<<<<< HEAD
		
=======
>>>>>>> 7624887e
		if event.Dragging() and event.LeftIsDown() and self.plasmidstore.interaction["leftDown"] == True:
			# save the mouse position
			x, y 				= self.ScreenToClient(wx.GetMousePosition())
			x2, y2 				= self.ctx.device_to_user(x,y)
			pos 				= self.cartesian2position(x2,y2)
			pos1, pos2, zero 	= self.plasmidstore.interaction["selection"]
			self.plasmidstore.interaction["selection"] = (pos1, pos, zero)
			
			# if we have a sudden increase, we might have moven over zero
			if abs(pos2 - pos) > self.dnaLength/2 and pos2 != 0:
				zero = zero * -1 # turn zero around
				self.plasmidstore.interaction["selection"] = (pos1, pos, zero)

			#set genebank selection
			self.saveSelection(pos1, pos, zero)
			self.update_ownUI()



		
<<<<<<< HEAD

=======
>>>>>>> 7624887e
		# check if something is beneath the mousecursor
		oldhit 	= self.Highlight
		hit 	= self.HitTest()
		# save the state
		self.Highlight = hit
		# only update after change
		if oldhit != hit:
			self.update_ownUI()
<<<<<<< HEAD

=======
>>>>>>> 7624887e
				
		
		
		#elif len(self.selectionDrawing) < 2: # only hover position, if none is selected --> maybe use two variables to make both possible?
			# no feature to highlight, but maybe selection hover?
		#	self.Highlight = None


			# check if we are in the "hover area"
		#	inArea = self.HitTestMarkerArea()

		#	if inArea == True:
		#		# get the mouse position
		#		x, y = self.ScreenToClient(wx.GetMousePosition())
		#		x2, y2 = self.ctx.device_to_user(x,y)
		#		self.selectionDrawing = [] # empty it
		#		self.selectionDrawing.append(self.cartesian2radial(x2,y2))
		#		self.update_ownUI()
		#	elif oldhit != hit:
		#		self.update_ownUI()
		#	elif len(self.selectionDrawing) == 1: # TODO
		#		self.selectionDrawing = [] # empty it so the hover line wont be seen all the time
		#		self.update_ownUI()




	
	
	############### Setting methods for converting stuff ##############

	def radial2cartesian(self,radius, angle, cx=0,cy=0): # angle in radial!
		radius = float(radius)
		angle  = float(angle)
		x = radius * math.cos(angle) + cx
		y = radius * math.sin(angle) + cy
		return x,y

	def cartesian2radial(self,x, y):
		x 		= -x # cairo somehow swaps the x axis
		diff 	=  -math.radians(90)	# remove some radians, because 0 is on top
		r 		= math.atan2(x,y) + 1 * math.pi + diff
		return r

	def position2angle(self, position):
		radMult        	= float(2*math.pi/self.dnaLength)
		angle = (position - 0.5 * self.dnaLength) * radMult + math.pi/2
		return angle
		
	def position2cartesian(self, position, radius):
		angle = self.position2angle(position)
		x,y = self.radial2cartesian(radius, angle)
		return x, y
	
	def cartesian2position(self, x,y):
		angle 	= self.cartesian2radial(x,y)
		radMult	= float(2*math.pi/self.dnaLength)
		pos 	= 0.5 * self.dnaLength  + (angle - math.pi/2)/radMult 
		pos 	= int(round(pos, 0))
		return pos
	


	def merge_dicts(self, *dict_args):
		'''
		Given any number of dicts, shallow copy and merge into a new dict,
		precedence goes to key value pairs in latter dicts.
		'''
		result = {}
		for dictionary in dict_args:
		    result.update(dictionary)
		return result


	########################################
	# caclcualting functions
	def checkFeatureCalculations(self):
		''' this functions takes the current positions and calcualtions
			of the features and checks fast if it has to recalculated anything'''
		redrawfeatures = False

		
		
		
		# compare the features to the previously calculated ones
		featuresOld = self.plasmidstore.features
		featuresNew = genbank.gb.get_all_feature_positions()
		
		if featuresNew != None:
			# get the length once
			self.dnaLength 			= float(len(genbank.gb.GetDNA()))
		else:
			self.dnaLength 			= 1 # or 0 but this might cause problems if there is a division x/length

		# compare old and new
		if featuresOld != featuresNew:
<<<<<<< HEAD

=======
			# print ("DO recalc features")
>>>>>>> 7624887e
			# we only have to redraw if the length, the color or direction changed
			# calculate and save all the features
			allFeatures = {} # storing list
			# some basic info we have to update:
			
			self.drawn_fw_locations = []
			self.drawn_rv_locations = []
			

			labelFeature = [] 	# labels for features outside of the arrow
								# save as [[middle, name, index, hitname, y],[...]]

			
			# loop the features and get the path
			for feature in 	featuresNew:
				featuretype, complement, start, finish, name, index = feature
				hitname 	= self.hitName(name, index)
				
				# do not display the annoying source
				if featuretype != "source": 
					# path creation
					allFeatures[hitname] = [self.cairoFeature(feature), featuretype]
				
					# label handling
<<<<<<< HEAD

=======
>>>>>>> 7624887e
					length 		= self.dnaLength
					middle 		= start + (finish-start)/2 % length
				
					name		= self.nameBeautiful(name)
					y 			= None # to be populated
					labelFeature.append([middle, name, index, hitname, y])
				
			# save the new paths in the fancy storing class for further processing
			self.plasmidstore.drawnfeatures = allFeatures
			
			# save label drawn outside as text
			self.plasmidstore.LoF = labelFeature
<<<<<<< HEAD

=======
	
>>>>>>> 7624887e
		
		


		self.plasmidstore.features = featuresNew # everything is over and the new are the current (old)
		return redrawfeatures
		
		
	def cairoFeature(self, feature):
		featurepath = None
		featuretype, complement, start, finish, name, index = feature
		name 	= self.nameBeautiful(name)
		hname 	= self.hitName(name, index)
		

		
		# create the correct path for foreward and reverse
		if complement == False:
			self.drawn_fw_locations, levelMult = self.find_overlap(self.drawn_fw_locations, (start, finish))
			arrowMult 	= 1 # to account for the different direction of addition
			radiusAdd	= levelMult * (self.arrowWidth + 0.5) + 0.4
			radiusO 	= self.radiusO + radiusAdd + self.arrowWidth
			radiusI 	= self.radiusO + radiusAdd
			
			
		else:
			self.drawn_rv_locations, levelMult = self.find_overlap(self.drawn_rv_locations, (start, finish))		
			
			arrowMult 	= -1 # to account for the different direction of addition
			radiusAdd	= levelMult * (self.arrowWidth + 0.5) + 0.4
			radiusO 	= self.radiusI - radiusAdd - self.arrowWidth
			radiusI 	= self.radiusI - radiusAdd
			
		# calculate the radians for end and start
		s = self.position2angle(start)
		e = self.position2angle(finish)

		
		# large features get a arrow head:
		arrowHead = False
		if abs(e - s) > math.radians(5): # more then x degrees
			arrowHead = True
		
		
		if arrowHead == True and complement == False:
			# arrow head has x radians
			r 		= radiusI + arrowMult * self.arrowWidth/2
			xA, yA 	= self.radial2cartesian(r, e)
			e 		= e - math.radians(2) # new end
			
			self.ctx.new_path()
			self.ctx.arc(0,0,radiusI, s,e)
		
			# draw arrow head sometimes:
			self.ctx.line_to(xA, yA)
			#self.ctx.move_to(cx1, cy1)
			self.ctx.arc_negative(0,0,radiusO, e,s)
			self.ctx.close_path()
			featurepath  = self.ctx.copy_path()
			self.ctx.new_path() # clear canvas
		elif arrowHead == True and complement == True:
			# arrow head has x radians
			r 		= radiusI + arrowMult * self.arrowWidth/2
			xA, yA 	= self.radial2cartesian(r, s)
			s 		= s + math.radians(2) # new "start"
			
			self.ctx.new_path()
			self.ctx.arc_negative(0,0,radiusI, e,s)
			self.ctx.line_to(xA, yA)
			self.ctx.arc(0,0,radiusO, s,e)
			self.ctx.close_path()
			featurepath  = self.ctx.copy_path()
			self.ctx.new_path() # clear canvas
		else:
			self.ctx.new_path()
			self.ctx.arc(0,0,radiusI, s,e)
			self.ctx.arc_negative(0,0,radiusO, e,s)
			self.ctx.close_path()
			featurepath  = self.ctx.copy_path()
			self.ctx.new_path() # clear canvas
		
		# save the outer radius to allow draing of the lines:
		if complement == False:
			self.plasmidstore.radiusOuter[hname] = radiusO
		else:
			self.plasmidstore.radiusOuter[hname] = radiusI
		
		return featurepath
	
	
	
	def caironameLabels(self, labels, site, kind):
		''' create paths for labels given'''
		
		if kind == "features":
			self.ctx.select_font_face('Arial', cairo.FONT_SLANT_NORMAL, cairo.FONT_WEIGHT_BOLD)
		else:
			self.ctx.select_font_face('Arial', cairo.FONT_SLANT_NORMAL, cairo.FONT_WEIGHT_NORMAL)
		self.ctx.set_font_size(self.lH)
		textPaths			= {}
		linePaths 			= {}
		underlinePaths 		= {}
		boxPaths			= {}
		
		shift = 4 # shift the labels closer to the plasmid, as the have a bigger radius
		
		
		for l in labels:
			name 	= l[1]
			y 		= l[4]
			if kind == "enzymes":
				name2		= "%s%s" %(name, self.enzymeGap)
			else:
				name2		= name
			hname 	= self.hitName(name2, l[2])

					
			xbearing, ybearing, TextWidth, TextHeight, xadvance, yadvance = self.ctx.text_extents(name)

			if site == "left":
				x = - math.cos(math.asin(y/self.radiusLabels)) * self.radiusLabels - TextWidth + shift
			else:
				x = math.cos(math.asin(y/self.radiusLabels)) * self.radiusLabels - shift
			self.ctx.move_to(x, y);
			self.ctx.text_path(name)
						
			# save label:
			path		 = self.ctx.copy_path()
			textPaths[hname] = path
			self.ctx.new_path() # clear canvas
			
			# make a box behind the text, so we can select more easys:
			self.ctx.rectangle(x, y - self.lH, TextWidth, self.lH)
			boxPaths[hname] = self.ctx.copy_path()
			self.ctx.new_path()
			
			# featurs have a underline:
			if kind == "features":
				self.ctx.move_to(x, y)
				self.ctx.line_to(x + TextWidth, y)
				path		 = self.ctx.copy_path()
				underlinePaths[hname] = path
				self.ctx.new_path() # clear canvas
			
			# make a line from text to plasmid:
			if site == "left":
				x = x + TextWidth
			else:
				x = x
			
			# get the radius to where the line should lead:
			try:
				r = self.plasmidstore.radiusOuter[hname]
			except:
				r = self.radiusI
					
			y1 = y - self.lH/2 + 0.3
			self.ctx.move_to(x, y1)
			x2, y2 = self.position2cartesian(l[0], self.radiusO + 7)
			x3, y3 = self.position2cartesian(l[0], r)
			self.ctx.line_to(x2,y2)
			self.ctx.line_to(x3,y3)
			linePaths[hname] = self.ctx.copy_path() # save line path
			self.ctx.new_path() # clear canvas
			
			
		return textPaths, linePaths, boxPaths, underlinePaths

	def checkLabelCalculations(self):
		''' this functions takes the current positions and calcualtions
			of the labels and checks fast if it has to recalculated anything'''
		# labels to handle:
		LoF = self.plasmidstore.LoF
		LoE = self.plasmidstore.LoE
		
		# check if the labels changed, onyl recalculate everything, if they did
		if LoF != self.plasmidstore.LoFold or LoE != self.plasmidstore.LoEold:
<<<<<<< HEAD
=======
			# print("DO recalculate label")
>>>>>>> 7624887e
			# sort labels for their middle position:
			LoF = sorted(LoF, key=lambda x: x[0]) 
			LoE = sorted(LoE, key=lambda x: x[0])
		
			# group the labels
			# TODO, should be interactive anyway
		
			# now split in two sites:
			half = self.dnaLength/2
			# Features
			LoF1 = [] # first half
			LoF2 = [] # second half
			LoF1I = [] # indexing
			LoF2I = [] # indexing
			for l in LoF:
				if l[0] < half:
					LoF1.append(l)
					LoF1I.append(l[3])
				else:
					LoF2.append(l)
					LoF2I.append(l[3])
			# Enzymes
			LoE1 = [] # first half
			LoE2 = [] # second half
			LoE1I = [] # indexing
			LoE2I = [] # indexing
			for l in LoE:
				if l[0] < half:
					LoE1.append(l)
					LoE1I.append(l[3])
				else:
					LoE2.append(l)
					LoE2I.append(l[3])
			

		
			# then check the numbers
			LoF1, LoE1 = self.checkNumberOfLabels(LoF1, LoE1)
			
			# arrange and draw labels:
			Labels1 = self.arrangeLabels(LoF1, LoE1, -1)
			Labels2 = self.arrangeLabels(LoF2, LoE2, +1)
			
			# sperate into features and enzymes... 
			# this must be, so we can order them together, but color them
			# different
			LabelsFeatures1 	= []
			LabelsFeatures2 	= []
			LabelsEnzymes1	 	= []
			LabelsEnzymes2 		= []
			for label in Labels1:
				hit = label[3]
				if hit in LoF1I:
					LabelsFeatures1.append(label)
				if hit in LoE1I:
					LabelsEnzymes1.append(label)
			for label in Labels2:
				hit = label[3]
				if hit in LoF2I:
					LabelsFeatures2.append(label)
				if hit in LoE2I:
					LabelsEnzymes2.append(label)
			# done serperating the labels agai				
<<<<<<< HEAD

			
			# FEATURES: make the paths for features
			laP1, liP1, bP1, UlP1	= self.caironameLabels(LabelsFeatures1, "right", "features")
			laP2, liP2, bP2, UlP2  	= self.caironameLabels(LabelsFeatures2, "left", "features")
			# FEATURES: save paths for displaying
			self.plasmidstore.drawnlabels 			= self.merge_dicts(laP1, laP2) 
			self.plasmidstore.drawnLLines 			= self.merge_dicts(liP1, liP2) 
			self.plasmidstore.labelBoxes 			= self.merge_dicts(bP1, bP2) 
			self.plasmidstore.labelULine 			= self.merge_dicts(UlP1, UlP2) 
			
			
			
			# ENZYMES: make the paths for enzymes
			laP1, liP1, bP1, UlP1	= self.caironameLabels(LabelsEnzymes1, "right", "enzymes")
			laP2, liP2, bP2, UlP2 	= self.caironameLabels(LabelsEnzymes2, "left", "enzymes")
			# ENZYMES: save paths for displaying
			self.plasmidstore.drawnlabelsE 			= self.merge_dicts(laP1, laP2) 
			self.plasmidstore.drawnLLinesE 			= self.merge_dicts(liP1, liP2) 
			self.plasmidstore.labelBoxesE 			= self.merge_dicts(bP1, bP2) 

			
=======

			
			# FEATURES: make the paths for features
			laP1, liP1, bP1, UlP1	= self.caironameLabels(LabelsFeatures1, "right", "features")
			laP2, liP2, bP2, UlP2  	= self.caironameLabels(LabelsFeatures2, "left", "features")
			# FEATURES: save paths for displaying
			self.plasmidstore.drawnlabels 			= self.merge_dicts(laP1, laP2) 
			self.plasmidstore.drawnLLines 			= self.merge_dicts(liP1, liP2) 
			self.plasmidstore.labelBoxes 			= self.merge_dicts(bP1, bP2) 
			self.plasmidstore.labelULine 			= self.merge_dicts(UlP1, UlP2) 
			
			
			
			# ENZYMES: make the paths for enzymes
			laP1, liP1, bP1, UlP1	= self.caironameLabels(LabelsEnzymes1, "right", "enzymes")
			laP2, liP2, bP2, UlP2 	= self.caironameLabels(LabelsEnzymes2, "left", "enzymes")
			# ENZYMES: save paths for displaying
			self.plasmidstore.drawnlabelsE 			= self.merge_dicts(laP1, laP2) 
			self.plasmidstore.drawnLLinesE 			= self.merge_dicts(liP1, liP2) 
			self.plasmidstore.labelBoxesE 			= self.merge_dicts(bP1, bP2) 

			
>>>>>>> 7624887e
			# save the new status quo of the labels 
			self.plasmidstore.LoFold = self.plasmidstore.LoF
			self.plasmidstore.LoEold = self.plasmidstore.LoE
			
			return None
		else:
<<<<<<< HEAD
=======
			# print("NOT recalculate label")
>>>>>>> 7624887e
			return None

	
	def checkNumberOfLabels(self, LoF=None, LoE=None):
		''' this function is called before label sorting'''
		
	
		# determine height of label displaying area
		height = self.radius * 2.2 
		# divide by the height of each label
		lH = self.ctx.device_to_user_distance(self.labelHeight,0)[0] # label height
		lH = round(lH, 3)
		self.lH = lH # for other functions to use
		# round down, to make it work
		nL = math.trunc(height/lH)
	
		# number of labels to handle
		nFL = len(LoF)
		nEL = len(LoE)
	
		if nFL + nEL <= nL:
			# no problem here
			return LoF, LoE # return feature Label and Text Label
		elif nFL <= nL:
			# reduce the nTL so, that it may work.
			# reduce most populated areas
<<<<<<< HEAD
			print("group some Restrictionsite labels agressivly")
=======
			# print("group some Restrictionsite labels agressivly")
>>>>>>> 7624887e
			# call function and check again if we can fit everything in
			# if it did work--> fine
			# else show it anyway --> or figure something out
			return LoF, LoE # return feature Label and Text Label
		elif nFL > nL:
			# we have to many feature labels.
			# so we hide all TL and remove the labels of the smallest features!
<<<<<<< HEAD
			print("delete some Restrictionsite labels")
			return LoF, LoE # return feature Label and Text Label
		else:
			print("check Number of labels: undefined")
=======
			# print("delete some Restrictionsite labels")
			return LoF, LoE # return feature Label and Text Label
		else:
			# print("check Number of labels: undefined")
>>>>>>> 7624887e
			return LoF, LoE # return feature Label and Text Label
	

	#def groupLabels(self, labels):
	#	''' restrictionenzymelabels can be grouped 
	#		as they somtimes occure at the very same place '''
	#	lastPos = None
	#	i		= 0
	#	for l in labels:
	#		pos = l[0]
	#
	#		if pos == lastPos:
	#			# two labels at the very same position
	#			# we merge the names
	#			cname 	= l[1]
	#			oname 	= labels[i][1]
	#			name 	= "%s, %s"
	#		i = i + 1
	#	# we can group labels of same type and same position
	#	return None

	def groupAgressivly(self):
		# we can group some close restrictionlabels 
		# and only show the position indicating by a number
		return None

	def arrangeLabels(self, F, E, index):
		''' this function does the actual positioning of all labels'''
		
		# now they are equal
		# enzymes, features etc: merge
		Labels = F + E
		Labels = sorted(Labels, key=lambda x: x[0]) 
		
		# find the most horiziontal one
		horzI = None
		horzN = self.dnaLength
		if index == -1:
			target = self.dnaLength / 4 * 1
		else:
			target = self.dnaLength / 4 * 3

		i = 0
		# start by putting the initial position
		for l in Labels:
			# append a new entry with the current y coordinate:
			x,y = self.position2cartesian(l[0], self.radiusLabels - 2)
			l[4] =  round(y, 3)
			
			# most horizontal one:
			if abs(l[0] - target) < horzN:
				horzN = abs(l[0] - target) 	# save new differenze
				horzI = i					# save index
			
			i = i + 1
		
		
		
		# create series for loop for better positioning
		# this way we start positioning in the hotizontal position and 
		# arrange the labels in both directions more accurate
		h 		= 1
		loop 	= [horzI]
		newI 	= horzI
		switch 	= 1
		both	= True
		while h < len(Labels):
			if newI > 0 and newI < len(Labels)- 1 and both == True:
				newI = newI + switch * h
				switch = -1 * switch
			elif newI == 0:
				switch = 1
				newI = newI + switch * h
				both = False
			elif newI == len(Labels) - 1:
				switch = -1
				newI = newI + switch * h
				both = False
			else:
				newI = newI + switch * 1

			loop.append(newI)
			h = h + 1

		# now iterate n times and check if x[i] overlaps with either x[i+1] or x[i-1]
		# this is the key element of the label positioning algorythm
		# n is critical for performance, higher n = more steps
		# dy is the step size in px
		dy 			= self.ctx.device_to_user_distance(5,0)[0] # amount of movement in pixel
		i 			= 0 		# just a counter
		n 			= 100		# n of steps
		overlapp 	= 1			# initial overlap, so it is not 0
		while i < n and overlapp > 0:

			overlapp = 0
			#for l in Labels:
			for a in loop:
				l = Labels[a]
				# for those labels with one upper and lower label
				y = l[4]			# y
				U = y + self.lH		# upper border
				L = y				# lower border
				
				# get the correct upper and lower bound of the adjacend features or the end of the radius
				if index > 0:
					if a == 0:
						# next label
						nL = +self.radiusLabels
					else:
						# next label
						nextLabel = Labels[a - 1]
						nL = nextLabel[4]		# next lower
						
					if a == len(Labels)-1:
						lU = -self.radiusLabels
					else: 
						# previous label
						prevLabel = Labels[a + 1]
						lU = prevLabel[4] + self.lH # last upper
				else:
					if a == len(Labels)-1:
						# next label
						nL = self.radiusLabels
					else:
						# next label
						nextLabel = Labels[a + 1]
						nL = nextLabel[4]		# next lower
						
					if a == 0:
						lU = -self.radiusLabels
					else: 
						# previous label
						prevLabel = Labels[a - 1]
						lU = prevLabel[4] + self.lH # last upper
				
				
				
				# check upper bound
				dU = U - nL
				# check lower bound 
				dL = lU - L
	

				# move the item up or down, according to its overlapping
				if dU > 0 or dL > 0:
					
					# we need to move somewhere
					if dU > 0 and dL <= 0:
						# move down
						y = y - dy

						# raise the overlap
						overlapp = overlapp + dU
					elif dU <= 0 and dL > 0:
						# we need to move up
						y = y + dy

						# raise the overlap
						overlapp = overlapp + dL
					elif dU > 0 and dL > 0:
						# we need to make them even
						y = y + (dU - (dU + dL)/2)

						# raise the overlap
						overlapp = overlapp + dU + dL
					
					# prevent to large y
					if y > self.radiusLabels:
						y = self.radiusLabels
					elif y < -self.radiusLabels:
						y = - self.radiusLabels
					

					# save y:
					l[4] = y
<<<<<<< HEAD
			
=======
				
			# print("DO reposition labels, Round: ", i)
>>>>>>> 7624887e
			i = i + 1
	
		# after n cycles stop calculations and return the positions
		return Labels

	
	
	def checkEnzymeCalculations(self):
		enzmymesOld = self.plasmidstore.enzymes
		enzymes 	= genbank.restriction_sites
		labels = []
<<<<<<< HEAD
=======
		#print "update Plasmid Enzyme GUI"
>>>>>>> 7624887e
		if enzmymesOld != enzymes:
			# we have new enzymes
			index = 0
			for e in enzymes:
				for site in enzymes[e].restrictionSites:
					name, start, end, cut51, cut52, dnaMatch = site
					length 		= self.dnaLength
					middle 		= start + (end-start)/2 % length
					name		= self.nameBeautiful(name)
					name2		= "%s%s" %(name, self.enzymeGap)
					hitname 	= self.hitName(name2, index)
<<<<<<< HEAD
					
					
=======
>>>>>>> 7624887e
					y 			= None # to be populated
					labels.append([middle, name, index, hitname, y])
					
					index = index + 1
		self.plasmidstore.LoE = labels
		return None
	
	
	def checkSelectionCalculations(self):
		''' only chnage the arc if we changed something '''
		# selection
		selOld 		= self.plasmidstore.interaction["selectionOld"]
		sel 		= self.plasmidstore.interaction["selection"]

		
		if sel != selOld:
<<<<<<< HEAD
			if sel[1] == 0:
=======
			if sel[1] == -1:
>>>>>>> 7624887e
				# remove selection arc
				self.plasmidstore.drawnSelection = None
			else:
				# draw selection arc
				pos1, pos2, zero = sel

				a1 = self.position2angle(pos1)
				a2 = self.position2angle(pos2)
				
				if (pos1 < pos2 and zero == -1) or (pos2 < pos1 and zero == 1):
					self.ctx.arc(0,0,self.radius,a1,a2)
				else :
					self.ctx.arc_negative(0,0,self.radius,a1,a2)
				path = self.ctx.copy_path() # save line path
				self.ctx.new_path() 		# clear canvas
				self.plasmidstore.drawnSelection = path
			self.plasmidstore.interaction["selectionOld"] = sel
		
		
		# draw the line for indicating the position
		position 	= self.plasmidstore.interaction["position"]
		positionOld	= self.plasmidstore.interaction["positionOld"]

		if position != positionOld:
			if position < self.dnaLength and position > 0:
				# get the coordinates for the line
				x1, y1 = self.position2cartesian(position, self.radiusI - 1)
				x2, y2 = self.position2cartesian(position, self.radiusO + 1)
				# draw the actual line
				self.ctx.move_to(x1,y1)
				self.ctx.line_to(x2,y2)
				# copy, save and delete
				path = self.ctx.copy_path()
				self.plasmidstore.drawnPosition = path
				self.ctx.new_path() 		
				# save settings
				
			else:
				self.plasmidstore.drawnPosition = None
		
		self.plasmidstore.interaction["positionOld"] = position
		return None
	
	############################################
	# drawing functions

	def draw(self):
<<<<<<< HEAD
		''' paste the stored elements on the canvas'''
=======
		''' # print the stored elements on th canvas'''
>>>>>>> 7624887e
		# prepare the canvas
		width, height = self.GetVirtualSize()
		if width < height:
			ratio = float(width)/float(height)
			# only resize the canvas if software is loaded. This prevents error messages
			if width != 0 and height != 0 and width > 100 and height > 100:
				self.ctx.scale(width, height*ratio) # Normalizing the canvas
				self.ctx.scale(0.01, 0.01) 			# make it 100*ratiox100
				self.ctx.translate (50,50/ratio) 		# set center to 0,0
		if width >= height:
			ratio = float(height)/float(width)
			# only resize the canvas if software is loaded. This prevents error messages
			if width != 0 and height != 0 and width > 100 and height > 100:
				self.ctx.scale(width*ratio, height) # Normalizing the canvas
				self.ctx.scale(0.01, 0.01) 			# make it 100*ratiox100
				self.ctx.translate (50/ratio,50) 		# set center to 0,0
		self.drawFeatures()
		self.drawLabels()
		self.drawSelection()
		return None

	def drawFeatures(self):
<<<<<<< HEAD
=======
		# print("DO output path feature")
>>>>>>> 7624887e
		# only resize the canvas if software is loaded. This prevents error messages

		# draw the helper plain white circle to make selection possible:
		self.ctx.arc(0,0,self.radiusO+1,0,2*math.pi)		# outer circle
		self.ctx.set_source_rgb (1, 1, 1) 				# white
		self.ctx.set_line_width (0)						# no line
		self.plasmidstore.interaction["markerArea1"] = self.ctx.copy_path()	# copy for later
		self.ctx.new_path()								# remove

		self.ctx.arc(0,0,self.radiusI-1,0,2*math.pi)		# inner circle
		self.ctx.set_source_rgb (1,1,1)					# Solid white
		self.ctx.set_line_width (0)						# no line
		self.plasmidstore.interaction["markerArea2"] = self.ctx.copy_path()	# copy for later
		self.ctx.new_path()								# remove

		# draw the plasmid (two circles with different radius)
		radius=10
		self.ctx.arc(0,0,self.radiusO,0, 2*math.pi)		# circle
		self.ctx.set_source_rgb (0, 0, 0) 			# Solid color
		self.ctx.set_line_width (0.24)				# line width
		self.ctx.stroke()					# stroke only no fill!

		# inner plasmid
		self.ctx.arc(0,0,self.radiusI,0,2*math.pi)		# inner circle
		self.ctx.stroke()					# stroke the same color and settings


		# draw the buffered featrues:
		i  = 0
		for a in self.plasmidstore.drawnfeatures:
			path 		= self.plasmidstore.drawnfeatures[a][0]
			# get color
			featuretype = self.plasmidstore.drawnfeatures[a][1]
			color = eval(featuretype)['fw'] #get the color of feature (as string)
			assert type(color) == str
			r,g,b = colcol.hex_to_rgb(color)
			r = float(r)/255
			g = float(g)/255
			b = float(b)/255

			# put the path on the canvas and fill
			#self.ctx.new_path()
			self.ctx.append_path(path)
			self.ctx.set_source_rgba (r,g,b,1.0) # Solid color
			self.ctx.fill_preserve()
			
			# outline for the feature that is beneeth the mouse:
			if a == self.Highlight:
				#self.ctx.set_source_rgb (1, 0, 0)
				self.ctx.set_line_width(0.3)
				self.ctx.stroke()
			else:
				# remove path
				self.ctx.new_path()
			
			i = i + 1
		
		return None



	def drawLabels(self):
		''' function to put the labels on the canvas'''
		
		
		# FEATURES
		self.ctx.set_source_rgb (0, 0, 0) 			# Solid color
		self.ctx.set_line_width(0.1)
		# draw feature label names
		for a in self.plasmidstore.drawnlabels:
			path = self.plasmidstore.drawnlabels[a]
			self.ctx.append_path(path)
			# darker color for the feature that is beneeth the mouse:
			if a == self.Highlight:
				self.ctx.set_source_rgba (0, 0, 0, 1)
			else:
				self.ctx.set_source_rgba (0, 0, 0, 0.7)
			self.ctx.fill()
<<<<<<< HEAD
		
		# draw the lines
		for a in self.plasmidstore.drawnLLines:
			path = self.plasmidstore.drawnLLines[a]
			self.ctx.append_path(path)
			
			# darker color for the feature that is beneeth the mouse:
			if a == self.Highlight:
=======
		
		# draw the lines
		for a in self.plasmidstore.drawnLLines:
			path = self.plasmidstore.drawnLLines[a]
			self.ctx.append_path(path)
			
			# darker color for the feature that is beneeth the mouse:
			if a == self.Highlight:
				self.ctx.set_source_rgba (0, 0, 0, 1)
			else:
				self.ctx.set_source_rgba (0, 0, 0, 0.3)
			self.ctx.stroke()
			
		# draw the underlines
		#for a in self.plasmidstore.labelULine:
		#	path = self.plasmidstore.labelULine[a]
		#	self.ctx.append_path(path)
		#	self.ctx.set_line_width(2)
		#	
		#	# darker color for the feature that is beneeth the mouse:
		#	if a == self.Highlight:
		##		self.ctx.set_source_rgba (0, 0, 0, 1)
		#	else:
		#		self.ctx.set_source_rgba (0, 0, 0, 0.3)
		#	self.ctx.stroke()
		
		
		# ENZYMES
		self.ctx.set_source_rgb (0, 0, 0) 			# Solid color
		self.ctx.set_line_width(0.1)
		# draw feature label names
		for a in self.plasmidstore.drawnlabelsE:
			path = self.plasmidstore.drawnlabelsE[a]
			self.ctx.append_path(path)
			# darker color for the feature that is beneeth the mouse:
			if self.Highlight != None and a.split(self.enzymeGap)[0] == self.Highlight.split(self.enzymeGap)[0]:
				self.ctx.set_source_rgba (0, 0, 0, 1)
			else:
				self.ctx.set_source_rgba (0, 0, 0, 0.7)
			self.ctx.fill()
		
		# draw the lines
		for a in self.plasmidstore.drawnLLinesE:
			path = self.plasmidstore.drawnLLinesE[a]
			self.ctx.append_path(path)
			
			# darker color for the feature that is beneeth the mouse:
			if self.Highlight != None and a.split(self.enzymeGap)[0] == self.Highlight.split(self.enzymeGap)[0]:
>>>>>>> 7624887e
				self.ctx.set_source_rgba (0, 0, 0, 1)
			else:
				self.ctx.set_source_rgba (0, 0, 0, 0.3)
			self.ctx.stroke()
<<<<<<< HEAD
			
		# draw the underlines
		#for a in self.plasmidstore.labelULine:
		#	path = self.plasmidstore.labelULine[a]
		#	self.ctx.append_path(path)
		#	self.ctx.set_line_width(2)
		#	
		#	# darker color for the feature that is beneeth the mouse:
		#	if a == self.Highlight:
		##		self.ctx.set_source_rgba (0, 0, 0, 1)
		#	else:
		#		self.ctx.set_source_rgba (0, 0, 0, 0.3)
		#	self.ctx.stroke()
		
		
		# ENZYMES
		self.ctx.set_source_rgb (0, 0, 0) 			# Solid color
		self.ctx.set_line_width(0.1)
		# draw feature label names
		for a in self.plasmidstore.drawnlabelsE:
			path = self.plasmidstore.drawnlabelsE[a]
			self.ctx.append_path(path)
			# darker color for the feature that is beneeth the mouse:
			if self.Highlight != None and a.split(self.enzymeGap)[0] == self.Highlight.split(self.enzymeGap)[0]:
				self.ctx.set_source_rgba (0, 0, 0, 1)
			else:
				self.ctx.set_source_rgba (0, 0, 0, 0.7)
			self.ctx.fill()
		
		# draw the lines
		for a in self.plasmidstore.drawnLLinesE:
			path = self.plasmidstore.drawnLLinesE[a]
			self.ctx.append_path(path)
			
			# darker color for the feature that is beneeth the mouse:
			if self.Highlight != None and a.split(self.enzymeGap)[0] == self.Highlight.split(self.enzymeGap)[0]:
				self.ctx.set_source_rgba (0, 0, 0, 1)
			else:
				self.ctx.set_source_rgba (0, 0, 0, 0.3)
			self.ctx.stroke()
		
	def drawSelection(self):
		''' draw arc for selection '''
		if self.plasmidstore.drawnSelection != None:
			self.ctx.set_source_rgba (0.2, 0.3, 0.75, 0.6) 			# Solid color
=======
		
	def drawSelection(self):
		''' draw arc for selection '''
		if self.plasmidstore.drawnSelection != None:
			#0082ED
			r,g,b = colcol.hex_to_rgb('#0082ED') 

			r = float(r)/255
			g = float(g) /255
			b = float(b) /255

			self.ctx.set_source_rgba (r,g,b, 0.6) 			# Solid color
>>>>>>> 7624887e
			self.ctx.set_line_width(3)
			path = self.plasmidstore.drawnSelection
			self.ctx.append_path(path)
			self.ctx.stroke()
		
		if self.plasmidstore.drawnSelection == None and self.plasmidstore.drawnPosition != None:
			self.ctx.set_source_rgba (0,0,0) 			# Solid color
			self.ctx.set_line_width(0.2)
			path = self.plasmidstore.drawnPosition
			self.ctx.append_path(path)
			self.ctx.stroke()
<<<<<<< HEAD



=======



>>>>>>> 7624887e
class PlasmidView2(DNApyBaseDrawingClass):
	'''
	This class is intended to glue together the plasmid drawing with control buttons.
	'''
	def __init__(self, parent, id):
		DNApyBaseClass.__init__(self, parent, id)
		panel1 = wx.Panel(self)
		panel2 = wx.Panel(self)

		##########  Add buttons and methods to control their behaviour ###########
		#buttons
		padding = 10 #how much to add around the picture

		imageFile 	= files['default_dir']+"/icon/circle.png"
		image1 		= wx.Image(imageFile, wx.BITMAP_TYPE_ANY).ConvertToBitmap()
		circle 		= wx.BitmapButton(panel1, id=10, bitmap=image1, size = (image1.GetWidth()+padding, image1.GetHeight()+padding), name = "share")

		imageFile 	= files['default_dir']+"/icon/group.png"
		image1 		= wx.Image(imageFile, wx.BITMAP_TYPE_ANY).ConvertToBitmap()
		group 		= wx.BitmapButton(panel1, id=11, bitmap=image1, size = (image1.GetWidth()+padding, image1.GetHeight()+padding), name = "share")

		imageFile = files['default_dir']+"/icon/radiating.png"
		image1 = wx.Image(imageFile, wx.BITMAP_TYPE_ANY).ConvertToBitmap()
		radiating = wx.BitmapButton(panel1, id=12, bitmap=image1, size = (image1.GetWidth()+padding, image1.GetHeight()+padding), name = "share")


		imageFile = files['default_dir']+"/icon/new_small.png"
		image1 = wx.Image(imageFile, wx.BITMAP_TYPE_ANY).ConvertToBitmap()
		newfeature = wx.BitmapButton(panel1, id=1, bitmap=image1, size = (image1.GetWidth()+padding, image1.GetHeight()+padding), name = "share")

		imageFile = files['default_dir']+"/icon/remove_small.png"
		image1 = wx.Image(imageFile, wx.BITMAP_TYPE_ANY).ConvertToBitmap()
		deletefeature = wx.BitmapButton(panel1, id=2, bitmap=image1, size = (image1.GetWidth()+padding, image1.GetHeight()+padding), name = "share")

		imageFile = files['default_dir']+"/icon/edit.png"
		image1 = wx.Image(imageFile, wx.BITMAP_TYPE_ANY).ConvertToBitmap()
		edit = wx.BitmapButton(panel1, id=6, bitmap=image1, size = (image1.GetWidth()+padding, image1.GetHeight()+padding), name = "edit")

		#bind feature list buttons
		self.Bind(wx.EVT_BUTTON, self.OnCircularLabels, id=10)
		self.Bind(wx.EVT_BUTTON, self.OnGroupLabels, id=11)
		self.Bind(wx.EVT_BUTTON, self.OnRadiatingLabels, id=12)

		self.Bind(wx.EVT_BUTTON, self.OnNew, id=1)
		self.Bind(wx.EVT_BUTTON, self.OnDelete, id=2)
		self.Bind(wx.EVT_BUTTON, self.OnEditFeature, id=6)

		#arrange buttons vertically
		sizer = wx.BoxSizer(wx.VERTICAL)
		sizer.Add(item=circle)
		sizer.Add(item=group)
		sizer.Add(item=radiating)
		sizer.Add(item=newfeature)
		sizer.Add(item=deletefeature)
		sizer.Add(item=edit)

		panel1.SetSizer(sizer)



		#add the actual plasmid view
		#self.plasmid_view = PlasmidView(panel2, -1)
		self.plasmid_view = drawPlasmid(panel2, -1)

		sizer1 = wx.BoxSizer(wx.HORIZONTAL)
		sizer1.Add(item=self.plasmid_view, proportion=-1, flag=wx.EXPAND)
		panel2.SetSizer(sizer1)



		#add feature list and buttons horizontally
		sizer2 = wx.BoxSizer(wx.HORIZONTAL)
		sizer2.Add(item=panel2, proportion=-1, flag=wx.EXPAND)
		sizer2.Add(item=panel1)

		self.SetSizer(sizer2)


	def update_ownUI(self):
		'''
		User interface updates.
		'''
		self.plasmid_view.update_ownUI()

	def OnCircularLabels(self, evt):
		self.plasmid_view.label_type = 'circular'
		self.update_ownUI()

	def OnGroupLabels(self, evt):
		self.plasmid_view.label_type = 'group'
		self.update_ownUI()

	def OnRadiatingLabels(self, evt):
		self.plasmid_view.label_type = 'radiating'
		self.update_ownUI()

	def OnNew(self, evt):
		pass

	def	OnDelete(self, evt):
		pass

	def	OnEditFeature(self, evt):
		pass

	def OnLeftUp(self, event):
		event.Skip()
	#######################################################################

##### main loop
class MyApp(wx.App):
	def OnInit(self):

		frame = wx.Frame(None, -1, title="Plasmid View", size=(700,600), style = wx.NO_FULL_REPAINT_ON_RESIZE)


		self.plasmid_view = PlasmidView2(frame, -1)


		frame.Centre()
		frame.Show(True)
		self.SetTopWindow(frame)
		return True


if __name__ == '__main__': #if script is run by itself and not loaded

	files={}   #list with all configuration files
	files['default_dir'] = os.path.abspath(os.path.dirname(sys.argv[0]))+"/"
	files['default_dir']=string.replace(files['default_dir'], "\\", "/")
	files['default_dir']=string.replace(files['default_dir'], "library.zip", "")
	settings=files['default_dir']+"settings"   ##path to the file of the global settings
	execfile(settings) #gets all the pre-assigned settings

	genbank.dna_selection = (1, -1)	 #variable for storing current DNA selection
	genbank.feature_selection = False #variable for storing current feature selection

	import sys
	assert len(sys.argv) == 2, 'Error, this script requires a path to a genbank file as an argument.'
	# print('Opening %s' % str(sys.argv[1]))

	genbank.gb = genbank.gbobject(str(sys.argv[1])) #make a genbank object and read file


	app = MyApp(0)
	app.MainLoop()<|MERGE_RESOLUTION|>--- conflicted
+++ resolved
@@ -185,18 +185,10 @@
 		self.Bind(wx.EVT_LEFT_UP, self.OnLeftUp)
 		self.Bind(wx.EVT_LEFT_DOWN, self.OnLeftDown)
 		self.Bind(wx.EVT_MOTION, self.OnMotion)
-<<<<<<< HEAD
 		self.Bind(wx.EVT_LEFT_DCLICK, self.OnLeftDouble)
 
-=======
->>>>>>> 7624887e
-
-	
-		
-<<<<<<< HEAD
-		
-=======
->>>>>>> 7624887e
+	
+		
 		return None
 	
 	def update_globalUI(self):
@@ -356,11 +348,7 @@
 					if start > finish:
 						zero = 1 # 1 --> feature starts left and ends right of +1
 					# set selection for real!
-<<<<<<< HEAD
-					self.set_dna_selection((start,finish, zero))
-=======
 					self.set_dna_selection((start,finish-1, zero))
->>>>>>> 7624887e
 		else:
 			self.set_dna_selection((start,finish, zero))
 		
@@ -408,16 +396,10 @@
 	
 	############### Inteaction with mosue and keyboard ################
 	def OnLeftUp(self, event):
-<<<<<<< HEAD
-	
-		pos1, pos2, zero 	= self.plasmidstore.interaction["selection"]
-		if self.plasmidstore.interaction["leftDown"] == True and pos2 != 0:
-=======
 		''' handle left ouseclick up'''
 		# get selection
 		pos1, pos2, zero 	= self.plasmidstore.interaction["selection"]
 		if self.plasmidstore.interaction["leftDown"] == True and pos2 != -1:
->>>>>>> 7624887e
 			# selection is finish
 			self.plasmidstore.interaction["leftDown"] = False
 			# save the mouse position
@@ -427,14 +409,9 @@
 			
 			self.plasmidstore.interaction["selection"] = (pos1, pos, zero)
 
-<<<<<<< HEAD
-		elif pos2 == 0:
-			self.plasmidstore.interaction["selection"] = (0, 0, -1)
-=======
 		elif pos2 == -1:
 			# reset selection
 			self.plasmidstore.interaction["selection"] = (1, -1, -1)
->>>>>>> 7624887e
 
 			# maybe we cliked on a feature, label or a line?
 			hit = self.HitTest()
@@ -442,11 +419,7 @@
 				self.plasmidstore.interaction["hit"] = hit
 				# we hit one, so we need to draw the selection!
 				# wich feature was hit?
-<<<<<<< HEAD
-				self.saveSelection(0, 0, -1, hit)
-=======
 				self.saveSelection(1, -1, -1, hit)
->>>>>>> 7624887e
 			else:
 				self.plasmidstore.interaction["hit"] = None
 		
@@ -465,13 +438,11 @@
 			x2, y2 = self.ctx.device_to_user(x,y)
 			pos = self.cartesian2position(x2,y2)
 			self.plasmidstore.interaction["leftDown"] = True
-<<<<<<< HEAD
-			self.plasmidstore.interaction["selection"] = (pos, 0, -1)
-		
+			self.plasmidstore.interaction["selection"] = (pos, -1, -1)
 		else:
 			# remove selection
 			self.plasmidstore.interaction["hit"] = None
-			self.saveSelection(0, 0, -1, False)
+			self.saveSelection(1, -1, -1, False)
 		
 		return None
 		
@@ -493,26 +464,11 @@
 			dlg.ShowModal()
 			dlg.Center()
 		
-=======
-			self.plasmidstore.interaction["selection"] = (pos, -1, -1)
-		else:
-			# remove selection
-			self.plasmidstore.interaction["hit"] = None
-			self.saveSelection(1, -1, -1, False)
-		
-		return None
-	
+		
 	def OnMotion(self, event):
 		'''When mouse is moved with the left button down determine the DNA selection from angle generated at mouse down and mouse move event.'''
->>>>>>> 7624887e
-		
-	def OnMotion(self, event):
-		'''When mouse is moved with the left button down determine the DNA selection from angle generated at mouse down and mouse move event.'''
-		
-<<<<<<< HEAD
-		
-=======
->>>>>>> 7624887e
+		
+		
 		if event.Dragging() and event.LeftIsDown() and self.plasmidstore.interaction["leftDown"] == True:
 			# save the mouse position
 			x, y 				= self.ScreenToClient(wx.GetMousePosition())
@@ -533,10 +489,7 @@
 
 
 		
-<<<<<<< HEAD
-
-=======
->>>>>>> 7624887e
+
 		# check if something is beneath the mousecursor
 		oldhit 	= self.Highlight
 		hit 	= self.HitTest()
@@ -545,10 +498,7 @@
 		# only update after change
 		if oldhit != hit:
 			self.update_ownUI()
-<<<<<<< HEAD
-
-=======
->>>>>>> 7624887e
+
 				
 		
 		
@@ -645,11 +595,8 @@
 
 		# compare old and new
 		if featuresOld != featuresNew:
-<<<<<<< HEAD
-
-=======
+
 			# print ("DO recalc features")
->>>>>>> 7624887e
 			# we only have to redraw if the length, the color or direction changed
 			# calculate and save all the features
 			allFeatures = {} # storing list
@@ -674,10 +621,6 @@
 					allFeatures[hitname] = [self.cairoFeature(feature), featuretype]
 				
 					# label handling
-<<<<<<< HEAD
-
-=======
->>>>>>> 7624887e
 					length 		= self.dnaLength
 					middle 		= start + (finish-start)/2 % length
 				
@@ -690,11 +633,7 @@
 			
 			# save label drawn outside as text
 			self.plasmidstore.LoF = labelFeature
-<<<<<<< HEAD
-
-=======
-	
->>>>>>> 7624887e
+
 		
 		
 
@@ -872,10 +811,7 @@
 		
 		# check if the labels changed, onyl recalculate everything, if they did
 		if LoF != self.plasmidstore.LoFold or LoE != self.plasmidstore.LoEold:
-<<<<<<< HEAD
-=======
 			# print("DO recalculate label")
->>>>>>> 7624887e
 			# sort labels for their middle position:
 			LoF = sorted(LoF, key=lambda x: x[0]) 
 			LoE = sorted(LoE, key=lambda x: x[0])
@@ -939,7 +875,6 @@
 				if hit in LoE2I:
 					LabelsEnzymes2.append(label)
 			# done serperating the labels agai				
-<<<<<<< HEAD
 
 			
 			# FEATURES: make the paths for features
@@ -962,40 +897,13 @@
 			self.plasmidstore.labelBoxesE 			= self.merge_dicts(bP1, bP2) 
 
 			
-=======
-
-			
-			# FEATURES: make the paths for features
-			laP1, liP1, bP1, UlP1	= self.caironameLabels(LabelsFeatures1, "right", "features")
-			laP2, liP2, bP2, UlP2  	= self.caironameLabels(LabelsFeatures2, "left", "features")
-			# FEATURES: save paths for displaying
-			self.plasmidstore.drawnlabels 			= self.merge_dicts(laP1, laP2) 
-			self.plasmidstore.drawnLLines 			= self.merge_dicts(liP1, liP2) 
-			self.plasmidstore.labelBoxes 			= self.merge_dicts(bP1, bP2) 
-			self.plasmidstore.labelULine 			= self.merge_dicts(UlP1, UlP2) 
-			
-			
-			
-			# ENZYMES: make the paths for enzymes
-			laP1, liP1, bP1, UlP1	= self.caironameLabels(LabelsEnzymes1, "right", "enzymes")
-			laP2, liP2, bP2, UlP2 	= self.caironameLabels(LabelsEnzymes2, "left", "enzymes")
-			# ENZYMES: save paths for displaying
-			self.plasmidstore.drawnlabelsE 			= self.merge_dicts(laP1, laP2) 
-			self.plasmidstore.drawnLLinesE 			= self.merge_dicts(liP1, liP2) 
-			self.plasmidstore.labelBoxesE 			= self.merge_dicts(bP1, bP2) 
-
-			
->>>>>>> 7624887e
 			# save the new status quo of the labels 
 			self.plasmidstore.LoFold = self.plasmidstore.LoF
 			self.plasmidstore.LoEold = self.plasmidstore.LoE
 			
 			return None
 		else:
-<<<<<<< HEAD
-=======
 			# print("NOT recalculate label")
->>>>>>> 7624887e
 			return None
 
 	
@@ -1022,11 +930,7 @@
 		elif nFL <= nL:
 			# reduce the nTL so, that it may work.
 			# reduce most populated areas
-<<<<<<< HEAD
-			print("group some Restrictionsite labels agressivly")
-=======
 			# print("group some Restrictionsite labels agressivly")
->>>>>>> 7624887e
 			# call function and check again if we can fit everything in
 			# if it did work--> fine
 			# else show it anyway --> or figure something out
@@ -1034,17 +938,10 @@
 		elif nFL > nL:
 			# we have to many feature labels.
 			# so we hide all TL and remove the labels of the smallest features!
-<<<<<<< HEAD
-			print("delete some Restrictionsite labels")
-			return LoF, LoE # return feature Label and Text Label
-		else:
-			print("check Number of labels: undefined")
-=======
 			# print("delete some Restrictionsite labels")
 			return LoF, LoE # return feature Label and Text Label
 		else:
 			# print("check Number of labels: undefined")
->>>>>>> 7624887e
 			return LoF, LoE # return feature Label and Text Label
 	
 
@@ -1220,12 +1117,8 @@
 
 					# save y:
 					l[4] = y
-<<<<<<< HEAD
-			
-=======
-				
+	
 			# print("DO reposition labels, Round: ", i)
->>>>>>> 7624887e
 			i = i + 1
 	
 		# after n cycles stop calculations and return the positions
@@ -1237,10 +1130,7 @@
 		enzmymesOld = self.plasmidstore.enzymes
 		enzymes 	= genbank.restriction_sites
 		labels = []
-<<<<<<< HEAD
-=======
 		#print "update Plasmid Enzyme GUI"
->>>>>>> 7624887e
 		if enzmymesOld != enzymes:
 			# we have new enzymes
 			index = 0
@@ -1252,11 +1142,6 @@
 					name		= self.nameBeautiful(name)
 					name2		= "%s%s" %(name, self.enzymeGap)
 					hitname 	= self.hitName(name2, index)
-<<<<<<< HEAD
-					
-					
-=======
->>>>>>> 7624887e
 					y 			= None # to be populated
 					labels.append([middle, name, index, hitname, y])
 					
@@ -1273,11 +1158,7 @@
 
 		
 		if sel != selOld:
-<<<<<<< HEAD
-			if sel[1] == 0:
-=======
 			if sel[1] == -1:
->>>>>>> 7624887e
 				# remove selection arc
 				self.plasmidstore.drawnSelection = None
 			else:
@@ -1325,11 +1206,7 @@
 	# drawing functions
 
 	def draw(self):
-<<<<<<< HEAD
-		''' paste the stored elements on the canvas'''
-=======
 		''' # print the stored elements on th canvas'''
->>>>>>> 7624887e
 		# prepare the canvas
 		width, height = self.GetVirtualSize()
 		if width < height:
@@ -1352,10 +1229,7 @@
 		return None
 
 	def drawFeatures(self):
-<<<<<<< HEAD
-=======
 		# print("DO output path feature")
->>>>>>> 7624887e
 		# only resize the canvas if software is loaded. This prevents error messages
 
 		# draw the helper plain white circle to make selection possible:
@@ -1434,16 +1308,6 @@
 			else:
 				self.ctx.set_source_rgba (0, 0, 0, 0.7)
 			self.ctx.fill()
-<<<<<<< HEAD
-		
-		# draw the lines
-		for a in self.plasmidstore.drawnLLines:
-			path = self.plasmidstore.drawnLLines[a]
-			self.ctx.append_path(path)
-			
-			# darker color for the feature that is beneeth the mouse:
-			if a == self.Highlight:
-=======
 		
 		# draw the lines
 		for a in self.plasmidstore.drawnLLines:
@@ -1492,58 +1356,10 @@
 			
 			# darker color for the feature that is beneeth the mouse:
 			if self.Highlight != None and a.split(self.enzymeGap)[0] == self.Highlight.split(self.enzymeGap)[0]:
->>>>>>> 7624887e
 				self.ctx.set_source_rgba (0, 0, 0, 1)
 			else:
 				self.ctx.set_source_rgba (0, 0, 0, 0.3)
 			self.ctx.stroke()
-<<<<<<< HEAD
-			
-		# draw the underlines
-		#for a in self.plasmidstore.labelULine:
-		#	path = self.plasmidstore.labelULine[a]
-		#	self.ctx.append_path(path)
-		#	self.ctx.set_line_width(2)
-		#	
-		#	# darker color for the feature that is beneeth the mouse:
-		#	if a == self.Highlight:
-		##		self.ctx.set_source_rgba (0, 0, 0, 1)
-		#	else:
-		#		self.ctx.set_source_rgba (0, 0, 0, 0.3)
-		#	self.ctx.stroke()
-		
-		
-		# ENZYMES
-		self.ctx.set_source_rgb (0, 0, 0) 			# Solid color
-		self.ctx.set_line_width(0.1)
-		# draw feature label names
-		for a in self.plasmidstore.drawnlabelsE:
-			path = self.plasmidstore.drawnlabelsE[a]
-			self.ctx.append_path(path)
-			# darker color for the feature that is beneeth the mouse:
-			if self.Highlight != None and a.split(self.enzymeGap)[0] == self.Highlight.split(self.enzymeGap)[0]:
-				self.ctx.set_source_rgba (0, 0, 0, 1)
-			else:
-				self.ctx.set_source_rgba (0, 0, 0, 0.7)
-			self.ctx.fill()
-		
-		# draw the lines
-		for a in self.plasmidstore.drawnLLinesE:
-			path = self.plasmidstore.drawnLLinesE[a]
-			self.ctx.append_path(path)
-			
-			# darker color for the feature that is beneeth the mouse:
-			if self.Highlight != None and a.split(self.enzymeGap)[0] == self.Highlight.split(self.enzymeGap)[0]:
-				self.ctx.set_source_rgba (0, 0, 0, 1)
-			else:
-				self.ctx.set_source_rgba (0, 0, 0, 0.3)
-			self.ctx.stroke()
-		
-	def drawSelection(self):
-		''' draw arc for selection '''
-		if self.plasmidstore.drawnSelection != None:
-			self.ctx.set_source_rgba (0.2, 0.3, 0.75, 0.6) 			# Solid color
-=======
 		
 	def drawSelection(self):
 		''' draw arc for selection '''
@@ -1556,7 +1372,6 @@
 			b = float(b) /255
 
 			self.ctx.set_source_rgba (r,g,b, 0.6) 			# Solid color
->>>>>>> 7624887e
 			self.ctx.set_line_width(3)
 			path = self.plasmidstore.drawnSelection
 			self.ctx.append_path(path)
@@ -1568,15 +1383,9 @@
 			path = self.plasmidstore.drawnPosition
 			self.ctx.append_path(path)
 			self.ctx.stroke()
-<<<<<<< HEAD
-
-
-
-=======
-
-
-
->>>>>>> 7624887e
+
+
+
 class PlasmidView2(DNApyBaseDrawingClass):
 	'''
 	This class is intended to glue together the plasmid drawing with control buttons.
